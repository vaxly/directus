--- conflicted
+++ resolved
@@ -4,472 +4,7 @@
     define('BASE_PATH', __DIR__.'/..');
 }
 
-<<<<<<< HEAD
-if(isset($_POST['backButton'])) {
-  if($step > 0) {
-    $step--;
-    $_SESSION['step'] = $step;
-  }
-}
-
-
-if($step == 0 && isset($_POST['start'])) {
-  $_SESSION['step'] = 1;
-  $step = 1;
-}
-
-if($step == 1 && isset($_POST['email']) && isset($_POST['site_name']) && isset($_POST['password']) && isset($_POST['password_confirm'])) {
-  if(!empty($_POST['email']) && !empty($_POST['site_name']) && !empty($_POST['password']) && !empty($_POST['directus_path'])) {
-    if($_POST['password'] == $_POST['password_confirm'] && strlen($_POST['password']) > 0) {
-      $_SESSION['email'] = $_POST['email'];
-      $_SESSION['site_name'] = $_POST['site_name'];
-      $_SESSION['password'] = $_POST['password'];
-      $_SESSION['directus_path'] = $_POST['directus_path'];
-      $_SESSION['step'] = 2;
-      $step = 2;
-    }
-  }
-}
-
-if($step == 2 && isset($_POST['host_name']) && isset($_POST['username']) && isset($_POST['db_name'])) {
-  //Check for db connection
-  ini_set('display_errors', 0);
-  $conn = mysqli_init();
-  mysqli_options($conn, MYSQLI_OPT_CONNECT_TIMEOUT, 5);
-  $connection = mysqli_real_connect($conn, $_POST['host_name'], $_POST['username'], $_POST['password'], $_POST['db_name']);
-  $_SESSION['host_name'] = $_POST['host_name'];
-  $_SESSION['username'] = $_POST['username'];
-  $_SESSION['db_password'] = $_POST['password'];
-  $_SESSION['db_name'] = $_POST['db_name'];
-  $_SESSION['db_prefix'] = '';//$_POST['db_prefix'];
-  if(isset($_POST['install_sample'])) {
-    $_SESSION['install_sample'] = $_POST['install_sample'];
-  } else {
-    $_SESSION['install_sample'] = "no";
-  }
-  if($connection) {
-    $_SESSION['step'] = 3;
-    $step = 3;
-  } else {
-    $code = mysqli_connect_errno();
-  }
-}
-
-if($step == 3 && isset($_POST['install'])) {
-  if(isset($_POST['send_config_email'])) {
-    $_SESSION['send_config_email'] = $_POST['send_config_email'];
-  } else {
-    $_SESSION['send_config_email'] = "no";
-  }
-  $_SESSION['step'] = 4;
-  $step = 4;
-
-  // Media paths
-  $abspath = str_replace('\\', '/', dirname( dirname(__FILE__) ) . '/');
-  $isHTTPS = false;
-  if ((isset($_SERVER['HTTPS']) && !empty($_SERVER['HTTPS'])) ||
-      (isset($_SERVER['SERVER_PORT']) && $_SERVER['SERVER_PORT'] == 443)) {
-    $isHTTPS = true;
-  }
-
-  $site_url = ($isHTTPS) ? "https://" : "http://" . $_SERVER['HTTP_HOST'] . $_SESSION['directus_path'];
-
-  $_SESSION['default_dest'] = $abspath.'media/';
-  $_SESSION['default_url'] = $site_url.'media/';//
-  $_SESSION['thumb_dest'] = $abspath.'media/thumbs/';
-  $_SESSION['thumb_url'] = $site_url.'media/thumbs/';
-  $_SESSION['temp_dest'] = $abspath.'media/temp/';
-  $_SESSION['temp_url'] = $site_url.'media/temp/';
-}
-
-?><!doctype html>
-<html lang="en">
-<head>
-  <meta charset="utf-8">
-  <meta http-equiv="Content-Type" content="text/html; charset=UTF-8" />
-
-  <title>Install Directus</title>
-  <meta name="description" content="Directus">
-  <meta name="author" content="RANGER Studio LLC">
-
-  <link rel='shortcut icon' type='image/x-icon' href='/favicon.ico' />
-  <link href='//fonts.googleapis.com/css?family=Open+Sans:300,400,600' rel='stylesheet' type='text/css'>
-  <link rel="stylesheet" href="install.css?v=1.0">
-  <style>.error{
-      border: 1px solid red!important;;
-    }</style>
-</head>
-<body>
-<form name="input" action="index.php" method="post">
-  <?php
-  if($step == 0) {
-  ?>
-  <div class="header">
-    <div class="container">
-      <img src="directus-logo.png">
-      <div>Install Directus</div>
-    </div>
-  </div>
-
-  <div class="body">
-    <div class="container intro">
-      Welcome to Directus, a free and open source content management framework written in Backbone.js that provides a feature-rich environment
-      for rapid development and management of custom SQL database solutions. Directus makes no assumptions about how you should architect your
-      schema – giving you the freedom to tailor the database to your specific project needs and provide an intuitive, one-to-one interface to
-      your users. And instead of encompassing your entire project, Directus focuses on a lightweight core suite designed to integrate with the
-      frameworks already in your workflow.
-      <input type="hidden" name="start" value="true">
-      <button type="submit" class="button primary">Get Started</button>
-      <?php
-      }
-
-      if($step == 1) {
-      $error = null;
-      if (version_compare(PHP_VERSION, '5.4.10', '<')) {
-        $error = 'Your host needs to use PHP 5.4.10 or higher to run this version of Directus!';
-      }
-
-      if (!defined('PDO::ATTR_DRIVER_NAME')) {
-        $error = 'Your host needs to have PDO enabled to run this version of Directus!';
-      }
-
-      if (!extension_loaded('gd') || !function_exists('gd_info')) {
-        $error = 'Your host needs to have GD Library enabled to run this version of Directus!';
-      }
-
-      if($error) {
-      ?>
-      <div class="header">
-        <div class="container">
-          <img src="directus-logo.png">
-          <div>Missing Requirements</div>
-        </div>
-      </div>
-
-      <div class="body">
-        <div class="container">
-          <h2><?php echo($error); ?></h2>
-            <?php
-            die();
-            } else {
-            $directus_path = preg_replace('#/(installation/.*)#i', '', $_SERVER['REQUEST_URI']) . '/';
-            ?>
-            <div class="header">
-            <div class="container">
-              <img src="directus-logo.png">
-              <div>Project Info</div>
-            </div>
-            </div>
-
-            <div class="body">
-            <div class="container">
-
-              Project Name<input type="text" name="site_name" value="<?php echo(isset($_SESSION['site_name']) ? $_SESSION['site_name'] : ''); ?>"><br>
-              Project Path<input type="text" name="directus_path" value="<?php echo(isset($_SESSION['directus_path']) ? $_SESSION['directus_path'] : $directus_path); ?>"><br>
-              Admin Email<input type="email" name="email" value="<?php echo(isset($_SESSION['email']) ? $_SESSION['email'] : ''); ?>"><br>
-              Admin Password<input type="password" name="password" value="<?php echo(isset($_SESSION['password']) ? $_SESSION['password'] : ''); ?>"><br>
-              Confirm Admin Password<input type="password" name="password_confirm" value="<?php echo(isset($_SESSION['password']) ? $_SESSION['password'] : ''); ?>"><br>
-
-              <?php
-              }
-              }
-
-              if($step == 2) {
-              ?>
-              <div class="header">
-                <div class="container">
-                  <img src="directus-logo.png">
-                  <div>Database Configuration</div>
-                </div>
-              </div>
-              <div class="body">
-                <div class="container">
-                  <?php if ($code!==0) { ?>
-                    <div class="error-container">
-                      There was an error while attempting to connect to the database. Please review the above configuration and try again.
-                    </div>
-                  <?php } ?>
-                  Host Name<input type="text" class="<?php if($code == 2002){echo "error";}?>" name="host_name" value="<?php echo(isset($_SESSION['host_name']) ? $_SESSION['host_name'] : 'localhost'); ?>"><br>
-                  Username<input type="text" class="<?php if($code == 1045){echo "error";}?>" name="username" value="<?php echo(isset($_SESSION['username']) ? $_SESSION['username'] : ''); ?>"><br>
-                  Password<input type="password" class="<?php if($code == 1045){echo "error";}?>" name="password" value="<?php echo(isset($_SESSION['db_password']) ? $_SESSION['db_password'] : ''); ?>"><br>
-                  Database Name<input type="text" class="<?php if($code == 1049){echo "error";}?>" name="db_name" value="<?php echo(isset($_SESSION['db_name']) ? $_SESSION['db_name'] : ''); ?>"><br>
-
-                  <input type="checkbox" name="install_sample" value="yes" <?php echo(isset($_SESSION['install_sample']) && $_SESSION['install_sample'] == 'yes' ? 'checked' : ''); ?>>Install Sample Data<br>
-                  <?php
-                  }
-
-                  if($step == 3) {
-                  ?>
-                  <div class="header">
-                    <div class="container">
-                      <img src="directus-logo.png">
-                      <div>Confirmation</div>
-                    </div>
-                  </div>
-
-                  <div class="body">
-                    <div class="container summary">
-                      <h3>Main Configuration</h3>
-                      <hr>
-                      <table>
-                        <tbody>
-                        <tr>
-                          <td class="item">Site Name</td>
-                          <td class="result"><?php echo $_SESSION['site_name'];?></td>
-                        </tr>
-                        <tr>
-                          <td class="item">Admin Email</td>
-                          <td class="result"><span><?php echo $_SESSION['email'];?></span>
-                          </td>
-                        </tr>
-                        <tr>
-                          <td class="item">Admin Password</td>
-                          <td class="result">***</td>
-                        </tr>
-                        </tbody>
-                      </table>
-
-                      <h3>Database Configuration</h3>
-                      <hr>
-                      <table>
-                        <tbody>
-                        <tr>
-                          <td class="item">Host Name</td>
-                          <td class="result"><?php echo $_SESSION['host_name'];?></td>
-                        </tr>
-                        <tr>
-                          <td class="item">Username</td>
-                          <td class="result"><span><?php echo $_SESSION['username'];?></span></td>
-                        </tr>
-                        <tr>
-                          <td class="item">Password</td>
-                          <td class="result">***</td>
-                        </tr>
-                        <tr>
-                          <td class="item">Database Name</td>
-                          <td class="result"><?php echo $_SESSION['db_name'];?></td>
-                        </tr>
-                        </tbody>
-                      </table>
-
-                      <h3>Pre-Installation Check</h3>
-                      <hr>
-                      <table>
-                        <tbody>
-                        <tr>
-                          <td class="item">PHP Version >= 5.5.0</td>
-                          <td class="result"><span class="label label-success">Yes</span></td>
-                        </tr>
-                        <tr>
-                          <td class="item">Database Support</td>
-                          <td class="result"><span class="label label-success">Yes</span></td>
-                        </tr>
-                        <tr>
-                          <td class="item">GD Support</td>
-                          <td class="result"><span class="label label-success">Yes</span></td>
-                        </tr>
-                        <tr>
-                          <td class="item">Composer Dependencies Installed (../api/composer.json)</td>
-                          <td class="result"><?php if(file_exists('../api/vendor/autoload.php')) {echo('<span class="label label-success">Yes</span>');} else {echo('<span class="label label-important">No</span><a href="https://github.com/RNGR/Directus/wiki/6.-Development-Build#step-4-install-dependencies" target="_blank"> ?</a>');} ?></td>
-                        </tr>
-                        <tr>
-                          <td class="item">Logs Writable (../api/logs/)</td>
-                          <td class="result"><?php if(is_writable('../api/logs')) {echo('<span class="label label-success">Yes</span>');}else{echo('<span class="label label-important">No</span>');}?></td>
-                        </tr>
-                        <tr>
-                          <td class="item">mod_rewrite Enabled</td>
-                          <td class="result"><?php if(function_exists('apache_get_modules') && in_array('mod_rewrite', apache_get_modules())) {echo('<span class="label label-success">Yes</span>');}else{echo('<span class="label label-important">No</span><a href="https://github.com/RNGR/directus6/wiki/Installation-Guides#how-to-enable-mod_rewrite" target="_blank"> ?</a>');}?></td>
-                        </tr>
-                        <tr>
-                          <td class="item">Config Writable (../api/config.php)</td>
-                          <td class="result"><?php if(is_writable('../api')) {$showConfig = false; echo('<span class="label label-success">Yes</span>');}else{$showConfig = true; echo('<span class="label label-important">No</span>');}?></td>
-                        </tr>
-                        <tr>
-                          <td class="item">Migration Config</td>
-                          <td class="result"><?php if(file_exists('../api/ruckusing.conf.php') && filesize('../api/ruckusing.conf.php') > 0) {echo('<span class="label label-success">Yes</span>');} else {echo('<span class="label label-important">No</span>');} ?></td>
-                        </tr>
-                        <tr>
-                          <td class="item">Media Directory (/media)</td>
-                          <td class="result"><?php if(is_writable('../media')) { echo '<span class="label label-success">Yes</span>';} else { echo '<span class="label label-important">No</span>';}?></td>
-                        </tr>
-                        <?php if(!is_writable('../media')): ?>
-                          <tr>
-                            <td>The default upload directories are either missing or don't have write permission. You can add these directories/permissions on your server or update the directus_storage_adapters table with new paths.</td>
-                          </tr>
-                        <?php endif; ?>
-                        </tbody>
-                      </table>
-
-                      <?php
-                      if($showConfig) {
-                        require_once('config_setup.php');
-                        // Covering up a logic bug as config_setup.php doesn't impact $showConfig;
-                        if(!isset($configText))$configText="";
-                        echo("<span class='config-paste label label-important'>Manually copy the code below into ../api/config.php</span><br><textarea readonly>$configText</textarea><span id='failSpan'><button id='retryButton' class='button'>Check Config File</button></span>");
-                      }
-                      ?>
-
-                      <h3>Reccommended Optional Features</h3>
-                      <hr>
-                      <table>
-                        <tbody>
-                        <tr>
-                          <td class="item">Imagick PHP Extension<br>For TIFF, PSD, and PDF thumbnails</td>
-                          <td class="result"><?php if(extension_loaded('imagick')) {echo('<span class="label label-success">Yes</span>');} else {echo('<span class="label label-important">No</span>');}?></td>
-                        </tr>
-                        </tbody>
-                      </table>
-
-                      <h3>Email This Summary?</h3>
-                      <hr>
-                      <table>
-                        <tbody>
-                        <tr>
-                          <td class="item"><?php echo $_SESSION['email'];?></td>
-                          <td class="result"><input type="checkbox" value="yes" name="send_config_email" checked></td>
-                        </tr>
-                        </tbody>
-                      </table>
-                      <?php
-                      }
-
-                      if($step == 4) {
-                        require_once('query.php');
-                        $setupResponse = $main->execute(array('', 'db:setup'));
-                        $migrateResponse = $main->execute(array('', 'db:migrate'));
-                        AddSettings($mysqli);
-                        AddDefaultUser($_SESSION['email'], $_SESSION['password'], $mysqli);
-                        AddStorageAdapters($mysqli);
-                        if(isset($_SESSION['install_sample']) && $_SESSION['install_sample'] == "yes") {
-                          InstallSampleData($mysqli);
-                        }
-                        if(isset($_SESSION['send_config_email']) && $_SESSION['send_config_email'] == "yes") {
-                          require_once('config_setup.php');
-                          $mailBody = '<html>
-      <p style="color:#333333;font-size:12px;font-family: "HelveticaNeue-Light", "Helvetica Neue Light", "Helvetica Neue", Helvetica, Arial, "Lucida Grande", sans-serif;font-weight: 300;">
-      <table style="margin-bottom:20px;" width="100%" border="0" cellspacing="0" cellpadding="0">
-        <tr>
-          <td align="center">
-            <img src="data:image/gif;base64,R0lGODlhlgBbAPfMABoaGhsbGxwcHB0dHR4eHh8fHyAgICEhISIiIiMjIyQkJCUlJSYmJicnJygoKCoqKisrKywsLC4uLi8vLzAwMDExMTIyMjQ0NDU1NTY2Njc3Nzg4ODk5OTo6Ojs7Ozw8PD09PT4+Pj8/P0BAQEFBQUJCQkNDQ0REREVFRUZGRkdHR0hISEpKSkxMTE1NTU5OTlBQUFFRUVJSUlNTU1RUVFVVVVZWVldXV1hYWFlZWVpaWlxcXF1dXV5eXmBgYGFhYWJiYmNjY2RkZGVlZWdnZ2hoaGlpaWpqamtra2xsbG1tbW5ubm9vb3BwcHJycnR0dHV1dXZ2dnl5eXp6ent7e3x8fH5+fn9/f4CAgIGBgYKCgoODg4SEhIWFhYaGhoeHh4iIiImJiYqKiouLi4yMjI2NjY6Ojo+Pj5CQkJGRkZKSkpOTk5aWlpeXl5mZmZqampycnJ2dnZ6enp+fn6CgoKGhoaKioqOjo6SkpKWlpaampqenp6ioqKmpqaqqqqurq6ysrK2tra6urq+vr7CwsLGxsbKysrOzs7S0tLW1tba2tre3t7i4uLm5ubq6uru7u7y8vL29vb+/v8DAwMHBwcLCwsPDw8TExMXFxcbGxsfHx8jIyMnJycrKysvLy8zMzM3Nzc7Ozs/Pz9DQ0NHR0dLS0tPT09TU1NXV1dfX19jY2NnZ2dra2tvb293d3d7e3t/f3+Dg4OLi4uTk5OXl5efn5+jo6Onp6erq6uvr6+zs7O3t7e7u7u/v7/Hx8fLy8vPz8/T09PX19fb29vf39/j4+Pn5+fr6+vv7+/z8/P39/f7+/v///wAAAAAAAAAAAAAAAAAAAAAAAAAAAAAAAAAAAAAAAAAAAAAAAAAAAAAAAAAAAAAAAAAAAAAAAAAAAAAAAAAAAAAAAAAAAAAAAAAAAAAAAAAAAAAAAAAAAAAAAAAAAAAAAAAAAAAAAAAAAAAAAAAAAAAAAAAAAAAAAAAAAAAAAAAAAAAAAAAAAAAAAAAAAAAAAAAAAAAAAAAAACH5BAAAAAAALAAAAACWAFsAAAj+AJkJHEiwoMGDCBMqVJgq0ZsvSGicqPAAgMWLCB54OEHjyZc3jVYtHEmypMmTKFMiBHKxpcuXMAF4AFKm0S6VOHPq3ElyF4KYQINerIDkziyeSJMqJXlHqFOhFaQ0Gra0qlWkLJ9qjYkASSKqV8OKHTnMw9azMBEAaTS2rduBsyqinduyQpmbb/NaTfWTrl8AakXqHYyUk9y/fndwIsxY5aoyJ/oi9ktjcePLCYfdWTG588UdRzGLZjbri2TPnhFIGX0ZyWnUsB8kYk0YDezbLmmEpv020Wvcnh/c4Z131QngLRFU2DF5B1jiY4d9QW7xQaMynStYhj52FXPcZaj+mvX8hvub8mI5fZ/8QEroWbeBEOcMYHb3L4fRrrjznFnT2yf0d9lxFiGQyluclEGfUA8A8cZuBD0B3AMQMjZdcoLl1dAbZUjxBBJfoPEGJnglNB5uD2xH2DBpHcjdQbtQBxgmjV34EgL2vUhQIjICxhZhJ8KEhI4R9mjRj3r95pJwRDJDYI8IIPmWVg+U8SKLRhbo4pRnnYBGhqP9lyVgYI6lpFMIeLBDGYmUqRcNY170gIBhPYlYmh2hkQgnJYa1Spwt0eiWjcidQFObVa0XJwJJxvnAmirihAmgF1mZl22UArbDHX2aNEx+Y3pA51hwZnrRCmh0qtAwFWSKQKT+b5Vq6kUn3LUQJqBm+cCWhJVxJqUVOMjrMJggYSoQqhIGSK6zAvZABa0eC2tjYjZrrUUzccpbKtdmesITIHGySrKsydqtkdY1SVAj54aqbkELtksdo+8O9Ke8PaJR70CE4gvcvgPZ6e9tHgDMTIwDIzckwDwmDBx6+0rhMHC8vivwxJ2Re+WvGNNl8KQdw2awxCGjZnCQJSMGMCApm7xvvC3/tS+mMSNWQb2ccFyzVl9ozBomOu+sFQI0oIHJqJcNQ7LQuH17h5t6cfJE0HRV8MQdqaTCyR1PrED1uY++AXVVu3BNw9dzvZoZIOaGXMEXFSt1B9p/DTfSLGVEm/L+CoAgjRPLWa52EiAXY1zBG36f9GmWC6eUSOETeyAlTtVSJ3hOj8cMROIjtY0bjkklgrLh05IEn4xI+KwS4S0DolLlsCERt1KZl+w6Sp43p61btXecI0lYsreD0ZxfhYmiDs+OEOBznYAESKoXt3TCFRQvUO5c7fCG8ry9AXlnM0mBRhlflIF8UE+QdK9THvBnMDMJAjFRBRshYexZRPWN0DBv6B1U6QS5X1AQALH3KWQXb9jBrxCwgjIA0CDYEQoNFnK6oKTIgCjZUBnKgIY7NKJCJgGaUASFEAECZXIYZAy7grKDhIAsKAVM4WUiGJObHaQsQkmfDFljwuSQsCBzPXxJgHZIGzSAKl0Hgd2SxkZExiAQCDRwENJeCJTfNbFeqWBWSyx1xX3Nwn8waWEX97WL0blEVGOs1zC+Z5EKgDCN3Fkjg5gIR9oMA3tyomMdWXO+M+pxj6OhGUxoED1Ahuk3TDJkvWbxhFYRDXGKfFdAAAA7">
-          </td>
-        </tr>
-      </table>
-      <h3>Main Configuration</h3>
-      <hr style="border:0;height:0;border-top:1px solid rgba(0, 0, 0, 0.1);border-bottom:1px solid rgba(255, 255, 255, 0.3);">
-      <table style="margin-bottom:20px;">
-        <tbody>
-          <tr>
-            <td style="width: 140px;">Project Name</td>
-            <td>'.$_SESSION['site_name'].'</td>
-          </tr>
-          <tr>
-            <td style="width: 140px;">Admin Email</td>
-            <td>'.$_SESSION['email'].'</td>
-          </tr>
-          <tr>
-            <td style="width: 140px;">Admin Password</td>
-            <td>***</td>
-          </tr>
-        </tbody>
-      </table>
-
-      <h3>Database Configuration</h3>
-      <hr style="border:0;height:0;border-top:1px solid rgba(0, 0, 0, 0.1);border-bottom:1px solid rgba(255, 255, 255, 0.3);">
-      <table style="margin-bottom:20px;">
-        <tbody>
-          <tr>
-            <td style="width: 140px;">Host Name</td>
-            <td>'.$_SESSION['host_name'].'</td>
-          </tr>
-          <tr>
-            <td style="width: 140px;">Username</td>
-            <td>'.$_SESSION['username'].'</td>
-          </tr>
-          <tr>
-            <td style="width: 140px;">Password</td>
-            <td>***</td>
-          </tr>
-          <tr>
-            <td style="width: 140px;">Database Name</td>
-            <td>'.$_SESSION['db_name'].'</td>
-          </tr>
-        </tbody>
-      </table>
-
-    <h3>Config File</h3><textarea style="min-width: 300px;min-height: 100px;">'.$configText.'</textarea></p></html>';
-                          $headers  = 'MIME-Version: 1.0' . "\r\n";
-                          $headers .= 'Content-type: text/html; charset=iso-8859-1' . "\r\n";
-                          mail($_SESSION['email'], "Directus Install Config Overview", $mailBody, $headers);
-                        }
-                        $mysqli->close();
-
-                        require_once('config_setup.php');
-                        WriteConfig(array(
-                            'db_host' => $_SESSION['host_name'],
-                            'db_name' => $_SESSION['db_name'],
-                            'db_user' => $_SESSION['username'],
-                            'db_pass' => $_SESSION['db_password'],
-                            'db_prefix' => '',//$_SESSION['db_prefix'],
-                            'directus_path' => $_SESSION['directus_path'],
-                            'email' => $_SESSION['email'],
-                            'site_name' => $_SESSION['site_name'],
-                        ));
-
-                        // @TODO: put all this data into an array.
-                        // so we can clear all session unset($_SESSION['installation']);
-                        $install_data = array(
-                            'step',
-                            'email',
-                            'site_name',
-                            'password',
-                            'directus_path',
-                            'host_name',
-                            'username',
-                            'db_password',
-                            'db_name',
-                            'db_prefix',
-                            'install_sample',
-                            'default_dest',
-                            'default_url',
-                            'thumb_dest',
-                            'thumb_url',
-                            'temp_dest',
-                            'temp_url',
-                            'send_config_email'
-                        );
-
-                        foreach($_SESSION as $key => $value) {
-                          if (in_array($key, $install_data)) {
-                            unset($_SESSION[$key]);
-                          }
-                        }
-
-                        header('Location: ../');
-                      }
-
-                      ?>
-                      <script>var step = <?php echo($step); ?>;</script>
-                    </div>
-                  </div>
-
-                  <div class="footer">
-                    <div class="container">
-                      <button type="submit" class="button right<?PHP if($step == 0){echo " hide";}?> primary disabled">Continue</button>
-                      <button name="backButton" class="button left<?PHP if($step == 0){echo " hide";}?>">Back</button>
-
-                      <div class="breadcrumb">
-                        <span class="<?PHP if($step == 1){echo "current";} elseif($step > 1){echo "complete";}?>">Project Info</span>
-                        <span class="separator icon icon-chevron-right"></span>
-                        <span class="<?PHP if($step == 2){echo "current";} elseif($step > 2){echo "complete";}?>">Database</span>
-                        <span class="separator icon icon-chevron-right"></span>
-                        <span class="<?PHP if($step == 3){echo "current";} elseif($step > 3){echo "complete";}?>">Confirmation</span>
-                      </div>
-                    </div>
-                  </div>
-</form>
-=======
 require __DIR__.'/bootstrap.php';
->>>>>>> 292c7f3f
 
 $directusPath = $directus_path = preg_replace('#/(installation/.*)#i', '', $_SERVER['REQUEST_URI']) . '/';
 install_directus($directusPath);