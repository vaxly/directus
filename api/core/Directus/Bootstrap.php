<?php

namespace Directus;

use Directus\Acl\Acl;
use Directus\Auth\Provider as AuthProvider;
use Directus\Db\Connection;
use Directus\Db\Schemas\MySQLSchema;
use Directus\Db\Schemas\SQLiteSchema;
use Directus\Embed\EmbedManager;
use Directus\Filesystem\Filesystem;
use Directus\Filesystem\FilesystemFactory;
use Directus\Db\TableGateway\DirectusUsersTableGateway;
use Directus\Db\TableGateway\DirectusPrivilegesTableGateway;
use Directus\Db\TableGateway\DirectusSettingsTableGateway;
use Directus\Db\TableGateway\DirectusTablesTableGateway;
use Directus\Hook\Emitter;
use Directus\Language\LanguageManager;
use Directus\View\Twig\DirectusTwigExtension;
use Slim\Extras\Views\Twig;
use Slim\Slim;
use Slim\Extras\Log\DateTimeFileWriter;

/**
 * NOTE: This class depends on the constants defined in config.php
 */
class Bootstrap {

    public static $singletons = array();

    /**
     * Returns the instance of the specified singleton, instantiating one if it
     * doesn't yet exist.
     * @param  string $key  The name of the singleton / singleton factory function
     * @param  mixed  $arg An argument to be passed to the singleton factory function
     * @param  bool $newInsnce return new instance rather than singleton instance (useful for long running scripts to get a new Db Conn)
     * @return mixed           The singleton with the specified name
     */
    public static function get($key, $arg = null, $newInstance = false) {
        $key = strtolower($key);
        if(!method_exists(__CLASS__, $key)) {
            throw new \InvalidArgumentException("No such factory function on " . __CLASS__ . ": $key");
        }
        if ($newInstance){
            return call_user_func(__CLASS__."::$key", $arg);
        }
        if(!array_key_exists($key, self::$singletons)) {
            self::$singletons[$key] = call_user_func(__CLASS__."::$key", $arg);
        }
        return self::$singletons[$key];
    }

    /**
     * Does an extension by the given name exist?
     * @param  string $extensionName
     * @return bool
     */
    public static function extensionExists($extensionName) {
        $extensions = self::get('extensions');
        return array_key_exists($extensionName, $extensions);
    }

    /**
     * Get all custom endpoints
     * @return array - list of endpoint files loaded
     * @throws \Exception
     */
    public static function getCustomEndpoints()
    {
        self::requireConstants('APPLICATION_PATH', __FUNCTION__);

<<<<<<< HEAD
        $customEndpointsPath = APPLICATION_PATH . '/customs/endpoints/*.php';
        $paths = [];
        foreach (glob($customEndpointsPath) as $filename) {
            $paths[] = $filename;
        }

        return $paths;
=======
        $endpointsDirectory = APPLICATION_PATH . '/customs/endpoints';

        if (!file_exists($endpointsDirectory)) {
            return [];
        }

        return find_php_files($endpointsDirectory, true);
>>>>>>> d8264b3d
    }

    /**
     * Used to interrupt the bootstrapping of a singleton if the constants it
     * requires aren't defined.
     * @param  string|array $constants       One or more constant names
     * @param  string $dependentFunctionName The name of the function establishing the dependency.
     * @return  null
     * @throws  Exception If the specified constants are not defined
     */
    private static function requireConstants($constants, $dependentFunctionName) {
        if(!is_array($constants)) {
            $constants = array($constants);
        }
        foreach($constants as $constant) {
            if(!defined($constant)) {
                throw new \Exception(__CLASS__ . "#$dependentFunctionName depends on undefined constant $constant");
            }
        }
    }

    /**
     * SINGLETON FACTORY FUNCTIONS
     */

    /**
     * Make Slim app.
     * @return Slim
     */
    private static function app() {
        self::requireConstants(['DIRECTUS_ENV','APPLICATION_PATH'], __FUNCTION__);
        $loggerSettings = [
            'path' => APPLICATION_PATH . '/api/logs'
        ];

        $app = new Slim([
            'templates.path'=> APPLICATION_PATH.'/api/views/',
            'mode'          => DIRECTUS_ENV,
            'debug'         => false,
            'log.enable'    => true,
            'log.writer'    => new DateTimeFileWriter($loggerSettings),
            'view'          => new Twig()
        ]);

        Twig::$twigExtensions = [
            new DirectusTwigExtension()
        ];

        $app->container->singleton('emitter', function() {
            return Bootstrap::get('hookEmitter');
        });

        return $app;
    }

    private static function config() {
        self::requireConstants('BASE_PATH', __FUNCTION__);
        $config = require APPLICATION_PATH . "/api/configuration.php";
        return $config;
    }

    private static function status() {
      $config = self::get('config');
      $status = $config['statusMapping'];
      return $status;
    }

    private static function mailer() {
        $config = self::get('config');
        if (!array_key_exists('mail', $config)) {
            return null;
        }

        $mailConfig = $config['mail'];
        switch ($mailConfig['transport']) {
            case 'smtp':
                $transport = \Swift_SmtpTransport::newInstance($mailConfig['host'], $mailConfig['port']);
                if (array_key_exists('username', $mailConfig)) {
                    $transport->setUsername($mailConfig['username']);
                }
                if (array_key_exists('password', $mailConfig)) {
                    $transport->setPassword($mailConfig['password']);
                }
                break;
            case 'sendmail':
                $transport = \Swift_SendmailTransport::newInstance($mailConfig['sendmail']);
                break;
            case 'mail':
            default:
                $transport = \Swift_MailTransport::newInstance();
                break;
        }

        $mailer = \Swift_Mailer::newInstance($transport);

        return $mailer;
    }

    /**
     * Yield Slim logger
     * @return \Slim\Extras\Log\DateTimeFileWriter
     */
    private static function log() {
        return self::get('app')->getLog();
    }

    private static function zendDbSlave(){
        if (!defined('DB_HOST_SLAVE')){
            return self::zenddb();
        }
        self::requireConstants(array('DIRECTUS_ENV','DB_HOST_SLAVE','DB_NAME','DB_USER_SLAVE','DB_PASSWORD_SLAVE'), __FUNCTION__);
        $dbConfig = array(
            'driver' => 'Pdo_Mysql',
            'host' => DB_HOST_SLAVE,
            'database' => DB_NAME,
            'username' => DB_USER_SLAVE,
            'password' => DB_PASSWORD_SLAVE,
            'charset' => 'utf8',
            \PDO::MYSQL_ATTR_USE_BUFFERED_QUERY => true,
            \PDO::MYSQL_ATTR_INIT_COMMAND => "SET NAMES utf8"
        );
        $db = new \Zend\Db\Adapter\Adapter($dbConfig);
        return $db;
    }


    private static function zendDbSlaveCron(){
        if (!defined('DB_HOST_SLAVE')){
            return self::zenddb();
        }
        self::requireConstants(array('DIRECTUS_ENV','DB_HOST_SLAVE','DB_NAME','DB_USER_SLAVE_CRON','DB_PASSWORD_SLAVE_CRON'), __FUNCTION__);
        $dbConfig = array(
            'driver' => 'Pdo_Mysql',
            'host' => DB_HOST_SLAVE,
            'database' => DB_NAME,
            'username' => DB_USER_SLAVE_CRON,
            'password' => DB_PASSWORD_SLAVE_CRON,
            'charset' => 'utf8',
            \PDO::MYSQL_ATTR_USE_BUFFERED_QUERY => true,
            \PDO::MYSQL_ATTR_INIT_COMMAND => "SET NAMES utf8"
        );
        $db = new \Zend\Db\Adapter\Adapter($dbConfig);
        return $db;
    }
    /**
     * Construct ZendDb adapter.
     * @param  array  $dbConfig
     * @return \Zend\Db\Adapter
     */
    private static function zenddb() {
        self::requireConstants(array('DIRECTUS_ENV','DB_TYPE','DB_HOST','DB_PORT','DB_NAME','DB_USER','DB_PASSWORD'), __FUNCTION__);
        $dbConfig = array(
            'driver' => 'Pdo_'.DB_TYPE,
            'host' => DB_HOST,
            'port' => DB_PORT,
            'database' => DB_NAME,
            'username' => DB_USER,
            'password' => DB_PASSWORD,
            'charset' => 'utf8',
            \PDO::MYSQL_ATTR_USE_BUFFERED_QUERY => true,
            \PDO::MYSQL_ATTR_INIT_COMMAND => "SET NAMES utf8"
        );

        try {
            $db = new Connection($dbConfig);
            $db->connect();
        } catch (\Exception $e) {
            echo 'Database connection failed.';
            exit;
        }

        return $db;
//        $dbConfig = array(
//            'driver'    => 'Pdo_Mysql',
//            'host'      => DB_HOST,
//            'database'  => DB_NAME,
//            'username'  => DB_USER,
//            'password'  => DB_PASSWORD,
//            'charset'   => 'utf8',
////            'options' => array(
////                \PDO::MYSQL_ATTR_USE_BUFFERED_QUERY => true
////            ),
////            'driver_options' => array(
////                \PDO::MYSQL_ATTR_INIT_COMMAND => "SET NAMES utf8; SET CHARACTER SET utf8;",
//////                \PDO::MYSQL_ATTR_USE_BUFFERED_QUERY => true
////            )
//        );
//        $db = new \Zend\Db\Adapter\Adapter($dbConfig);
//        $connection = $db->getDriver()->getConnection();
//        try { $connection->connect(); }
//        catch(\PDOException $e) {
//            echo "Database connection failed.<br />";
//            self::get('log')->fatal(print_r($e, true));
//            if('production' !== DIRECTUS_ENV) {
//                die(var_dump($e));
//            }
//            die;
//        }
//        $dbh = $connection->getResource();
//        $dbh->exec("SET CHARACTER SET utf8");
//        $dbh->query("SET NAMES utf8");
////        $pdo = $db->getDriver()->getConnection()->getResource();
////        $pdo->setAttribute(\PDO::MYSQL_ATTR_USE_BUFFERED_QUERY, true);
//        return $db;
    }

    private static function schema()
    {
        $adapter = self::get('ZendDb');
        $databaseName = $adapter->getPlatform()->getName();

        switch ($databaseName) {
            case 'MySQL':
                return new MySQLSchema($adapter);
            // case 'SQLServer':
            //    return new SQLServerSchema($adapter);
             case 'SQLite':
                 return new SQLiteSchema($adapter);
            // case 'PostgreSQL':
            //     return new PostgresSchema($adapter);
        }

        throw new \Exception('Unknown/Unsupported database: '.$databaseName);
    }

    /**
     * Construct Acl provider
     * @return \Directus\Acl
     */
    private static function acl() {
        $acl = new acl;
        $db = self::get('ZendDb');

        $DirectusTablesTableGateway = new DirectusTablesTableGateway($acl, $db);
        $getTables = function() use ($DirectusTablesTableGateway) {
            return $DirectusTablesTableGateway->select()->toArray();
        };

        $tableRecords = $DirectusTablesTableGateway->memcache->getOrCache(MemcacheProvider::getKeyDirectusTables(), $getTables, 1800);

        $magicOwnerColumnsByTable = array();
        foreach($tableRecords as $tableRecord) {
            if(!empty($tableRecord['user_create_column'])) {
                $magicOwnerColumnsByTable[$tableRecord['table_name']] = $tableRecord['user_create_column'];
            }
        }
        $acl::$cms_owner_columns_by_table = $magicOwnerColumnsByTable;

        if(AuthProvider::loggedIn()) {
            $currentUser = AuthProvider::getUserInfo();
            $Users = new DirectusUsersTableGateway($acl, $db);
            $cacheFn = function () use ($currentUser, $Users) {
                return $Users->find($currentUser['id']);
            };
            $cacheKey = MemcacheProvider::getKeyDirectusUserFind($currentUser['id']);
            $currentUser = $Users->memcache->getOrCache($cacheKey, $cacheFn, 10800);
            if($currentUser) {
                $privilegesTable = new DirectusPrivilegesTableGateway($acl, $db);
                $acl->setGroupPrivileges($privilegesTable->getGroupPrivileges($currentUser['group']));
            }
        }
        return $acl;
    }

    private static function filesystem()
    {
        $config = self::get('config');
        return new Filesystem(FilesystemFactory::createAdapter($config['filesystem']));
    }

    /**
     * Construct CodeBird Twitter API Client
     * @return \Codebird\Codebird
     */
    // private static function codebird() {
    //     $acl = self::get('acl');
    //     $db = self::get('ZendDb');
    //     // Social settings
    //     $SettingsTableGateway = new DirectusSettingsTableGateway($acl, $db);
    //     $requiredKeys = array('twitter_consumer_key','twitter_consumer_secret', 'twitter_oauth_token', 'twitter_oauth_token_secret');
    //     $socialSettings = $SettingsTableGateway->fetchCollection('social', $requiredKeys);
    //     // Codebird initialization
    //     \Codebird\Codebird::setConsumerKey($socialSettings['twitter_consumer_key'], $socialSettings['twitter_consumer_secret']);
    //     $cb = \Codebird\Codebird::getInstance();
    //     $cb->setToken($socialSettings['twitter_oauth_token'], $socialSettings['twitter_oauth_token_secret']);
    //     return $cb;
    // }

    /**
     * Scan for extensions.
     * @return  array
     */
    private static function extensions() {
        self::requireConstants('APPLICATION_PATH', __FUNCTION__);
        $extensions = array();
        $extensionsDirectory = APPLICATION_PATH . '/customs/extensions/';

        if (!file_exists($extensionsDirectory)) {
            return $extensions;
        }

        foreach (new \DirectoryIterator($extensionsDirectory) as $file) {
            if($file->isDot()) {
                continue;
            }
            $extensionName = $file->getFilename();

            // Ignore all extensions prefixed with an underscore
            if($extensionName[0] == "_"){
                continue;
            }

            if(is_dir($extensionsDirectory . $extensionName)) {
                $extensions[$extensionName] = "extensions/$extensionName/main";
            }
        }
        return $extensions;
    }

    /**
     * Scan for uis.
     * @return  array
     */
    private static function uis() {
        self::requireConstants('APPLICATION_PATH', __FUNCTION__);
        $uiDirectory = APPLICATION_PATH . '/customs/uis';
        $uis = array();

        if (!file_exists($uiDirectory)) {
            return $uis;
        }

        $filePaths = find_js_files($uiDirectory, true);
        foreach($filePaths as $path) {
            $uiPath = trim(substr($path, strlen(APPLICATION_PATH)), '/');
            $uis[] = substr($uiPath, 0, -3);
        }

        return $uis;
    }


    /**
     * Scan for listviews.
     * @return  array
     */
    private static function listViews() {
        self::requireConstants('APPLICATION_PATH', __FUNCTION__);
        $listViews = array();
        $listViewsDirectory = APPLICATION_PATH . '/customs/listviews/';

        if (!file_exists($listViewsDirectory)) {
            return $listViews;
        }

        foreach (new \DirectoryIterator($listViewsDirectory) as $file) {
            if($file->isDot()) {
                continue;
            }
            $listViewName = $file->getFilename();
            if(is_dir($listViewsDirectory . $listViewName)) {
                $listViews[] = "listviews/$listViewName/ListView";
            }
        }
        return $listViews;
    }

    /**
     * @return \Directus\Language\LanguageManager
     */
    private static function languagesManager()
    {
<<<<<<< HEAD
        $localesPath = BASE_PATH . '/api/locales/*.json';

        $languages = [];
        foreach (glob($localesPath) as $filename) {
            $languages[] = pathinfo($filename, PATHINFO_FILENAME);
        }
=======
        $languages = get_locales_filename();
>>>>>>> d8264b3d

        return new LanguageManager($languages);
    }

    /**
     * @return \Directus\Embed\EmbedManager
     */
    private static function embedManager()
    {
        $embedManager = new EmbedManager();

        $acl = static::get('acl');
        $adapter = static::get('ZendDb');

        // Fetch files settings
        $SettingsTable = new DirectusSettingsTableGateway($acl, $adapter);
        try {
            $settings = $SettingsTable->fetchCollection('files', array(
                'thumbnail_size', 'thumbnail_quality', 'thumbnail_crop_enabled'
            ));
        } catch (\Exception $e) {
            $settings = [];
            $log = static::get('log');
            $log->warn($e);
        }

        $providers = [
            '\Directus\Embed\Provider\VimeoProvider',
            '\Directus\Embed\Provider\YoutubeProvider'
        ];

        $path = implode(DIRECTORY_SEPARATOR, [
            BASE_PATH,
            'customs',
            'embeds',
            '*.php'
        ]);

        foreach(glob($path) as $filename) {
            $providers[] = '\\Directus\\Embed\\Provider\\' . basename($filename, '.php');
        }

        foreach($providers as $providerClass) {
            $provider = new $providerClass($settings);
            $embedManager->register($provider);
        }

        return $embedManager;
    }

    /**
     * Get Hook Emitter
     *
     * @return Emitter
     */
    private static function hookEmitter()
    {
        $emitter = new Emitter();

        $emitter->addAction('application.error', function($e) {
            $log = Bootstrap::get('log');
            $log->error($e);
        });

        $emitter->addAction('table.insert.directus_groups', function($data) {
            $acl = Bootstrap::get('acl');
            $zendDb = Bootstrap::get('zendDb');
            $privilegesTable = new DirectusPrivilegesTableGateway($acl, $zendDb);

            $privilegesTable->insertPrivilege([
                'group_id' => $data['id'],
                'table_name' => 'directus_users',
                'read_field_blacklist' => 'token',
                'write_field_blacklist' => 'token'
            ]);
        });

        return $emitter;
    }
}<|MERGE_RESOLUTION|>--- conflicted
+++ resolved
@@ -68,16 +68,6 @@
     public static function getCustomEndpoints()
     {
         self::requireConstants('APPLICATION_PATH', __FUNCTION__);
-
-<<<<<<< HEAD
-        $customEndpointsPath = APPLICATION_PATH . '/customs/endpoints/*.php';
-        $paths = [];
-        foreach (glob($customEndpointsPath) as $filename) {
-            $paths[] = $filename;
-        }
-
-        return $paths;
-=======
         $endpointsDirectory = APPLICATION_PATH . '/customs/endpoints';
 
         if (!file_exists($endpointsDirectory)) {
@@ -85,7 +75,6 @@
         }
 
         return find_php_files($endpointsDirectory, true);
->>>>>>> d8264b3d
     }
 
     /**
@@ -458,16 +447,7 @@
      */
     private static function languagesManager()
     {
-<<<<<<< HEAD
-        $localesPath = BASE_PATH . '/api/locales/*.json';
-
-        $languages = [];
-        foreach (glob($localesPath) as $filename) {
-            $languages[] = pathinfo($filename, PATHINFO_FILENAME);
-        }
-=======
         $languages = get_locales_filename();
->>>>>>> d8264b3d
 
         return new LanguageManager($languages);
     }
