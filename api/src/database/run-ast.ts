import { Knex } from 'knex';
import { clone, cloneDeep, pick, uniq } from 'lodash';
import { PayloadService } from '../services/payload';
import { Item, Query, SchemaOverview } from '../types';
import { AST, FieldNode, NestedCollectionNode } from '../types/ast';
import { applyFunctionToColumnName } from '../utils/apply-function-to-column-name';
import applyQuery from '../utils/apply-query';
<<<<<<< HEAD
import { getColumn } from '../utils/get-column';
import { stripFunction } from '../utils/strip-function';
import { toArray } from '../utils/to-array';
=======
import { toArray } from '@directus/shared/utils';
>>>>>>> 189c338f
import getDatabase from './index';

type RunASTOptions = {
	/**
	 * Query override for the current level
	 */
	query?: AST['query'];

	/**
	 * Knex instance
	 */
	knex?: Knex;

	/**
	 * Whether or not the current execution is a nested dataset in another AST
	 */
	nested?: boolean;

	/**
	 * Whether or not to strip out non-requested required fields automatically (eg IDs / FKs)
	 */
	stripNonRequested?: boolean;
};

/**
 * Execute a given AST using Knex. Returns array of items based on requested AST.
 */
export default async function runAST(
	originalAST: AST | NestedCollectionNode,
	schema: SchemaOverview,
	options?: RunASTOptions
): Promise<null | Item | Item[]> {
	const ast = cloneDeep(originalAST);

	const knex = options?.knex || getDatabase();

	if (ast.type === 'm2a') {
		const results: { [collection: string]: null | Item | Item[] } = {};

		for (const collection of ast.names) {
			results[collection] = await run(collection, ast.children[collection], ast.query[collection]);
		}

		return results;
	} else {
		return await run(ast.name, ast.children, options?.query || ast.query);
	}

	async function run(collection: string, children: (NestedCollectionNode | FieldNode)[], query: Query) {
		// Retrieve the database columns to select in the current AST
		const { columnsToSelect, primaryKeyField, nestedCollectionNodes } = await parseCurrentLevel(
			schema,
			collection,
			children
		);

		// The actual knex query builder instance. This is a promise that resolves with the raw items from the db
		const dbQuery = await getDBQuery(schema, knex, collection, columnsToSelect, query, options?.nested);

		const rawItems: Item | Item[] = await dbQuery;

		if (!rawItems) return null;

		// Run the items through the special transforms
		const payloadService = new PayloadService(collection, { knex, schema });
		let items: null | Item | Item[] = await payloadService.processValues('read', rawItems);

		if (!items || items.length === 0) return items;

		// Apply the `_in` filters to the nested collection batches
		const nestedNodes = applyParentFilters(schema, nestedCollectionNodes, items);

		for (const nestedNode of nestedNodes) {
			const nestedItems = await runAST(nestedNode, schema, { knex, nested: true });

			if (nestedItems) {
				// Merge all fetched nested records with the parent items
				items = mergeWithParentItems(schema, nestedItems, items, nestedNode, true);
			}
		}

		// During the fetching of data, we have to inject a couple of required fields for the child nesting
		// to work (primary / foreign keys) even if they're not explicitly requested. After all fetching
		// and nesting is done, we parse through the output structure, and filter out all non-requested
		// fields
		if (options?.nested !== true && options?.stripNonRequested !== false) {
			items = removeTemporaryFields(schema, items, originalAST, primaryKeyField);
		}

		return items;
	}
}

async function parseCurrentLevel(
	schema: SchemaOverview,
	collection: string,
	children: (NestedCollectionNode | FieldNode)[]
) {
	const primaryKeyField = schema.collections[collection].primary;
	const columnsInCollection = Object.keys(schema.collections[collection].fields);

	const columnsToSelectInternal: string[] = [];
	const nestedCollectionNodes: NestedCollectionNode[] = [];

	for (const child of children) {
		if (child.type === 'field') {
			const fieldKey = stripFunction(child.name);
			if (columnsInCollection.includes(fieldKey) || fieldKey === '*') {
				columnsToSelectInternal.push(child.name); // maintain original name here (includes functions)
			}

			continue;
		}

		if (!child.relation) continue;

		if (child.type === 'm2o') {
			columnsToSelectInternal.push(child.relation.field);
		}

		if (child.type === 'm2a') {
			columnsToSelectInternal.push(child.relation.field);
			columnsToSelectInternal.push(child.relation.meta!.one_collection_field!);
		}

		nestedCollectionNodes.push(child);
	}

	/**
	 * Always fetch primary key in case there's a nested relation that needs it
	 */
	const childrenContainRelational = children.some((child) => child.type !== 'field');
	if (childrenContainRelational && columnsToSelectInternal.includes(primaryKeyField) === false) {
		columnsToSelectInternal.push(primaryKeyField);
	}

	/** Make sure select list has unique values */
	const columnsToSelect = [...new Set(columnsToSelectInternal)];

	return { columnsToSelect, nestedCollectionNodes, primaryKeyField };
}

function getDBQuery(
	schema: SchemaOverview,
	knex: Knex,
	table: string,
	columns: string[],
	query: Query,
	nested?: boolean
): Knex.QueryBuilder {
	const dbQuery = knex.select(columns.map((column) => getColumn(knex, table, column))).from(table);

	const queryCopy = clone(query);

	queryCopy.limit = typeof queryCopy.limit === 'number' ? queryCopy.limit : 100;

	// Nested collection sets are retrieved as a batch request (select w/ a filter)
	// "in", so we shouldn't limit that query, as it's a single request for all
	// nested items, instead of a query per row
	if (queryCopy.limit === -1 || nested) {
		delete queryCopy.limit;
	}

	applyQuery(knex, table, dbQuery, queryCopy, schema);

	return dbQuery;
}

function applyParentFilters(
	schema: SchemaOverview,
	nestedCollectionNodes: NestedCollectionNode[],
	parentItem: Item | Item[]
) {
	const parentItems = toArray(parentItem);

	for (const nestedNode of nestedCollectionNodes) {
		if (!nestedNode.relation) continue;

		if (nestedNode.type === 'm2o') {
			nestedNode.query = {
				...nestedNode.query,
				filter: {
					...(nestedNode.query.filter || {}),
					[schema.collections[nestedNode.relation.related_collection!].primary]: {
						_in: uniq(parentItems.map((res) => res[nestedNode.relation.field])).filter((id) => id),
					},
				},
			};
		} else if (nestedNode.type === 'o2m') {
			const relatedM2OisFetched = !!nestedNode.children.find((child) => {
				return child.type === 'field' && child.name === nestedNode.relation.field;
			});

			if (relatedM2OisFetched === false) {
				nestedNode.children.push({ type: 'field', name: nestedNode.relation.field });
			}

			if (nestedNode.relation.meta?.sort_field) {
				nestedNode.children.push({ type: 'field', name: nestedNode.relation.meta.sort_field });
			}

			nestedNode.query = {
				...nestedNode.query,
				filter: {
					...(nestedNode.query.filter || {}),
					[nestedNode.relation.field]: {
						_in: uniq(parentItems.map((res) => res[nestedNode.parentKey])).filter((id) => id),
					},
				},
			};
		} else if (nestedNode.type === 'm2a') {
			const keysPerCollection: { [collection: string]: (string | number)[] } = {};

			for (const parentItem of parentItems) {
				const collection = parentItem[nestedNode.relation.meta!.one_collection_field!];
				if (!keysPerCollection[collection]) keysPerCollection[collection] = [];
				keysPerCollection[collection].push(parentItem[nestedNode.relation.field]);
			}

			for (const relatedCollection of nestedNode.names) {
				nestedNode.query[relatedCollection] = {
					...nestedNode.query[relatedCollection],
					filter: {
						_and: [
							nestedNode.query[relatedCollection].filter,
							{
								[nestedNode.relatedKey[relatedCollection]]: {
									_in: uniq(keysPerCollection[relatedCollection]),
								},
							},
						].filter((f) => f),
					},
				};
			}
		}
	}

	return nestedCollectionNodes;
}

function mergeWithParentItems(
	schema: SchemaOverview,
	nestedItem: Item | Item[],
	parentItem: Item | Item[],
	nestedNode: NestedCollectionNode,
	nested?: boolean
) {
	const nestedItems = toArray(nestedItem);
	const parentItems = clone(toArray(parentItem));

	if (nestedNode.type === 'm2o') {
		for (const parentItem of parentItems) {
			const itemChild = nestedItems.find((nestedItem) => {
				return (
					nestedItem[schema.collections[nestedNode.relation.related_collection!].primary] ==
					parentItem[nestedNode.fieldKey]
				);
			});

			parentItem[nestedNode.fieldKey] = itemChild || null;
		}
	} else if (nestedNode.type === 'o2m') {
		for (const parentItem of parentItems) {
			let itemChildren = nestedItems
				.filter((nestedItem) => {
					if (nestedItem === null) return false;
					if (Array.isArray(nestedItem[nestedNode.relation.field])) return true;

					return (
						nestedItem[nestedNode.relation.field] ==
							parentItem[schema.collections[nestedNode.relation.related_collection!].primary] ||
						nestedItem[nestedNode.relation.field]?.[
							schema.collections[nestedNode.relation.related_collection!].primary
						] == parentItem[schema.collections[nestedNode.relation.related_collection!].primary]
					);
				})
				.sort((a, b) => {
					// This is pre-filled in get-ast-from-query
					const { column, order } = nestedNode.query.sort![0]!;

					if (a[column] === b[column]) return 0;
					if (a[column] === null) return 1;
					if (b[column] === null) return -1;
					if (order === 'asc') {
						return a[column] < b[column] ? -1 : 1;
					} else {
						return a[column] < b[column] ? 1 : -1;
					}
				});

			// We re-apply the requested limit here. This forces the _n_ nested items per parent concept
			if (nested && nestedNode.query.limit !== -1) {
				itemChildren = itemChildren.slice(0, nestedNode.query.limit ?? 100);
			}

			parentItem[nestedNode.fieldKey] = itemChildren.length > 0 ? itemChildren : [];
		}
	} else if (nestedNode.type === 'm2a') {
		for (const parentItem of parentItems) {
			if (!nestedNode.relation.meta?.one_collection_field) {
				parentItem[nestedNode.fieldKey] = null;
				continue;
			}

			const relatedCollection = parentItem[nestedNode.relation.meta.one_collection_field];

			if (!(nestedItem as Record<string, any[]>)[relatedCollection]) {
				parentItem[nestedNode.fieldKey] = null;
				continue;
			}

			const itemChild = (nestedItem as Record<string, any[]>)[relatedCollection].find((nestedItem) => {
				return nestedItem[nestedNode.relatedKey[relatedCollection]] == parentItem[nestedNode.fieldKey];
			});

			parentItem[nestedNode.fieldKey] = itemChild || null;
		}
	}

	return Array.isArray(parentItem) ? parentItems : parentItems[0];
}

function removeTemporaryFields(
	schema: SchemaOverview,
	rawItem: Item | Item[],
	ast: AST | NestedCollectionNode,
	primaryKeyField: string,
	parentItem?: Item
): null | Item | Item[] {
	const rawItems = cloneDeep(toArray(rawItem));
	const items: Item[] = [];

	if (ast.type === 'm2a') {
		const fields: Record<string, string[]> = {};
		const nestedCollectionNodes: Record<string, NestedCollectionNode[]> = {};

		for (const relatedCollection of ast.names) {
			if (!fields[relatedCollection]) fields[relatedCollection] = [];
			if (!nestedCollectionNodes[relatedCollection]) nestedCollectionNodes[relatedCollection] = [];

			for (const child of ast.children[relatedCollection]) {
				if (child.type === 'field') {
					fields[relatedCollection].push(child.name);
				} else {
					fields[relatedCollection].push(child.fieldKey);
					nestedCollectionNodes[relatedCollection].push(child);
				}
			}
		}

		for (const rawItem of rawItems) {
			const relatedCollection: string = parentItem?.[ast.relation.meta!.one_collection_field!];

			if (rawItem === null || rawItem === undefined) return rawItem;

			let item = rawItem;

			for (const nestedNode of nestedCollectionNodes[relatedCollection]) {
				item[nestedNode.fieldKey] = removeTemporaryFields(
					schema,
					item[nestedNode.fieldKey],
					nestedNode,
					schema.collections[nestedNode.relation.collection].primary,
					item
				);
			}

			item = fields[relatedCollection].length > 0 ? pick(rawItem, fields[relatedCollection]) : rawItem[primaryKeyField];

			items.push(item);
		}
	} else {
		const fields: string[] = [];
		const nestedCollectionNodes: NestedCollectionNode[] = [];

		for (const child of ast.children) {
			if (child.type === 'field') {
				fields.push(child.name);
			} else {
				fields.push(child.fieldKey);
				nestedCollectionNodes.push(child);
			}
		}

		// Make sure any requested aggregate fields are included
		if (ast.query?.aggregate) {
			for (const [operation, aggregateFields] of Object.entries(ast.query.aggregate)) {
				if (!fields) continue;

				if (operation === 'count' && aggregateFields.includes('*')) fields.push('count');

				fields.push(...aggregateFields.map((field) => `${field}_${operation}`));
			}
		}

		for (const rawItem of rawItems) {
			if (rawItem === null || rawItem === undefined) return rawItem;

			let item = rawItem;

			for (const nestedNode of nestedCollectionNodes) {
				item[nestedNode.fieldKey] = removeTemporaryFields(
					schema,
					item[nestedNode.fieldKey],
					nestedNode,
					nestedNode.type === 'm2o'
						? schema.collections[nestedNode.relation.related_collection!].primary
						: schema.collections[nestedNode.relation.collection].primary,
					item
				);
			}

			const fieldsWithFunctionsApplied = fields.map((field) => applyFunctionToColumnName(field));

			item = fields.length > 0 ? pick(rawItem, fieldsWithFunctionsApplied) : rawItem[primaryKeyField];

			items.push(item);
		}
	}

	return Array.isArray(rawItem) ? items : items[0];
}<|MERGE_RESOLUTION|>--- conflicted
+++ resolved
@@ -5,13 +5,9 @@
 import { AST, FieldNode, NestedCollectionNode } from '../types/ast';
 import { applyFunctionToColumnName } from '../utils/apply-function-to-column-name';
 import applyQuery from '../utils/apply-query';
-<<<<<<< HEAD
 import { getColumn } from '../utils/get-column';
 import { stripFunction } from '../utils/strip-function';
-import { toArray } from '../utils/to-array';
-=======
 import { toArray } from '@directus/shared/utils';
->>>>>>> 189c338f
 import getDatabase from './index';
 
 type RunASTOptions = {
