--- conflicted
+++ resolved
@@ -115,7 +115,6 @@
 
 			if (!relation) continue;
 
-<<<<<<< HEAD
 			const relationType = getRelationType(relatedCollection, relationalField, relation);
 
 			let child: NestedCollectionNode;
@@ -132,6 +131,7 @@
 					relation: relation,
 					query: {},
 					children: {},
+					relatedKey: {},
 				};
 
 				// for (const allowedCollection of allowedCollections) {
@@ -145,23 +145,12 @@
 					name: relatedCollection,
 					fieldKey: relationalField,
 					parentKey: await schemaInspector.primary(parentCollection),
+					relatedKey: await schemaInspector.primary(relatedCollection),
 					relation: relation,
 					query: deep?.[relationalField] || {},
 					children: await parseFields(relatedCollection, nestedFields),
 				};
 			}
-=======
-			const child: NestedCollectionAST = {
-				type: 'collection',
-				name: relatedCollection,
-				fieldKey: relationalField,
-				parentKey: await schemaInspector.primary(parentCollection),
-				relatedKey: await schemaInspector.primary(relatedCollection),
-				relation: relation,
-				query: deep?.[relationalField] || {},
-				children: await parseFields(relatedCollection, nestedFields),
-			};
->>>>>>> c140870e
 
 			children.push(child);
 		}
