<header id="fixedHeader">
    <div class="main-container">
        <div class="header1">
          <div class="primary-row row-plain">
            <h1 class="font-primary">
            {{#each breadcrumbs}}
                <a href="{{anchor}}">{{{capitalize title}}}</a>
                <span class="icon icon-chevron-small-right"></span>
            {{/each}}

            {{{capitalize title}}}
            </h1>
            <ul class="tools left">
              <li class="input-and-button">
                {{#if buttonTitle}}<button class="btn btn-primary btn-top" id="btn-top">{{buttonTitle}}</button>{{/if}}
                {{#if showAddButton}}<button class="tool-item large-circle" id="btn-top" title="{{showAddButton.title}}"><span class="icon icon-plus"</button>{{/if}}
              </li>
              <li class="input-and-button">
                <button class="tool-item large-circle" id="bookmark" title="bookmark"><span class="icon icon-star"</button>
              </li>
            </ul>
          </div>
<<<<<<< HEAD
          
          <div id="headerSecondaryRow">
            
=======

          <div id="heraderSecondaryRow">

>>>>>>> 9d624051
          </div>
        </div>
    </div>
</header>


<!--
{{#if sidebar}}
    <div class="container-sidebar" id="sidebar"></div>
{{/if}}-->

<section class="main-container content-body" id="page-content">

</section>

{{#if upload}}
    <input id="fileupload" type="file" name="files[]" data-url="http://localhost/directus6/server/api/1/media" multiple style="display:none;">
{{/if}}<|MERGE_RESOLUTION|>--- conflicted
+++ resolved
@@ -20,16 +20,6 @@
               </li>
             </ul>
           </div>
-<<<<<<< HEAD
-          
-          <div id="headerSecondaryRow">
-            
-=======
-
-          <div id="heraderSecondaryRow">
-
->>>>>>> 9d624051
-          </div>
         </div>
     </div>
 </header>
