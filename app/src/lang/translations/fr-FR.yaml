---
## Be aware:
#Due to the way this is imported, JavaScript reserved words, including "delete", "private",
#"void", etc are stripped out. See
#https://github.com/rollup/plugins/blob/8748b8cd3bbab3c5ac6190556930219f19060e63/packages/pluginutils/src/makeLegalIdentifier.ts#L4
#and
#https://github.com/rollup/plugins/blob/8748b8cd3bbab3c5ac6190556930219f19060e63/packages/yaml/src/index.js#L45
#Illegal words:
#'break', 'case', 'class', 'catch', 'const', 'continue', 'debugger', 'default', 'delete', 'do',
#'else', 'export', 'extends', 'finally', 'for', 'function', 'if', 'import', 'in', 'instanceof',
#'let', 'new', 'return', 'super', 'switch', 'this', 'throw', 'try', 'typeof', 'var', 'void',
#'while', 'with', 'yield', 'enum', 'await', 'implements', 'package', 'protected', 'static',
#'interface', 'private', 'public', 'arguments', 'Infinity', 'NaN', 'undefined', 'null', 'true',
#'false', 'eval', 'uneval', 'isFinite', 'isNaN', 'parseFloat', 'parseInt', 'decodeURI',
#'decodeURIComponent', 'encodeURI', 'encodeURIComponent', 'escape', 'unescape', 'Object',
#'Function', 'Boolean', 'Symbol', 'Error', 'EvalError', 'InternalError', 'RangeError',
#'ReferenceError', 'SyntaxError', 'TypeError', 'URIError', 'Number', 'Math', 'Date', 'String',
#'RegExp', 'Array', 'Int8Array', 'Uint8Array', 'Uint8ClampedArray', 'Int16Array', 'Uint16Array',
#'Int32Array', 'Uint32Array', 'Float32Array', 'Float64Array', 'Map', 'Set', 'WeakMap', 'WeakSet',
#'SIMD', 'ArrayBuffer', 'DataView', 'JSON', 'Promise', 'Generator', 'GeneratorFunction', 'Reflect',
#'Proxy', 'Intl'
edit_field: Modifier le champ
conditions: Conditions
maps: Cartes
item_revision: Historique de l'article
duplicate_field: Dupliquer le champ
half_width: Demi-colonne
full_width: Largeur de colonne
limit: Limite
group: Groupe
and: Et
or: Ou
fill_width: Pleine largeur
field_name_translations: Traductions du nom de champ
enter_password_to_enable_tfa: Saisissez votre mot de passe pour activer l'authentification à deux facteurs
add_field: Ajouter un champ
role_name: Nom de rôle
branch: Branche
leaf: Feuille
indeterminate: Indéterminé
exclusive: Exclusif
children: Les enfants
db_only_click_to_configure: 'Base de données uniquement: cliquez pour configurer '
show_archived_items: Afficher les éléments archivés
edited: Valeur modifiée
required: Obligatoire
required_for_app_access: Obligatoire pour l'accès à l'application
requires_value: La valeur est obligatoire
create_preset: Créer un préréglage
create_role: Créer un rôle
create_user: Créer un utilisateur
create_webhook: Créer un webhook
invite_users: Inviter des utilisateurs
email_examples: "admin{'@'}example.com, user{'@'}example.com..."
invite: Inviter
email_already_invited: '"{email}" a déjà été invité'
emails: E-mails
connection_excellent: Excellente connexion
connection_good: Bonne connexion
connection_fair: Connexion moyenne
connection_poor: Mauvaise connexion
primary: Primaire
rename_folder: Renommer le fichier
delete_folder: Supprimer le fichier
prefix: Préfixe
suffix: Suffixe
reset_bookmark: Réinitialiser le favori
rename_bookmark: Renommer le favori
update_bookmark: Modifier un favori
delete_bookmark: Retirer des favoris
delete_bookmark_copy: >-
  Êtes-vous sûr de vouloir supprimer le favori "{bookmark}" ? Cette action ne peut pas être annulée.
logoutReason:
  SIGN_OUT: Déconnecté
  SESSION_EXPIRED: Votre session a expiré
public_label: Public
public_description: Contrôle quelles sont les données API disponibles sans authentification.
not_allowed: Non autorisé
directus_version: Version de Directus
node_version: Version de Node
node_uptime: Temps de disponibilité de Node
os_type: Type d'OS
os_version: Version de l'OS
os_uptime: Temps de disponibilité de l'OS
os_totalmem: Mémoire de l'OS
archive: Archiver
archive_confirm: Êtes-vous sûr de vouloir archiver cet élément ?
archive_confirm_count: >-
  Aucun élément sélectionné | Êtes-vous sûr de vouloir archiver cet élément ? | Êtes-vous sûr de vouloir archiver ces {count} éléments ?
reset_system_permissions_to: 'Réinitialiser les autorisations système:'
reset_system_permissions_copy: Cette action écrasera toutes les autorisations personnalisées que vous avez peut-être appliquées aux collections du système. Êtes-vous sûr ?
the_following_are_minimum_permissions: Il s'agit des autorisations minimales lorsque "Accès à l'application" est activé. Vous pouvez donner davantage de permissions, mais pas les restreindre.
app_access_minimum: Autorisation minimale requise pour accéder à l'application
recommended_defaults: Valeurs par défaut recommandées
unarchive: Restaurer
unarchive_confirm: Êtes-vous sûr de vouloir restaurer cet élément ?
nested_files_folders_will_be_moved: Le contenu du dossier sera déplacé vers le dossier parent.
unknown_validation_errors: 'Des erreurs de validation se sont produites pour les champs cachés suivants :'
validationError:
  eq: La valeur doit être {valid}
  neq: La valeur ne peut pas être {invalid}
  in: La valeur doit être l'une de celles-ci {valid}
  nin: La valeur ne peut pas être une de celles-ci {invalid}
  contains: La valeur doit contenir {substring}
  ncontains: La valeur ne peut pas contenir {substring}
  gt: La valeur doit être supérieure à {valid}
  gte: La valeur doit être supérieure ou égale à {valid}
  lt: La valeur doit être inférieure à {valid}
  lte: La valeur doit être inférieure ou égale à {valid}
  empty: La valeur doit être vide
  nempty: La valeur ne peut pas être vide
  null: La valeur doit être nulle
  nnull: La valeur ne peut pas être nulle
  required: Une valeur est obligatoire
  unique: La valeur doit être unique
  regex: La valeur n'a pas le bon format
all_access: Accès total
no_access: Aucun accès
use_custom: Personnalisé
nullable: Peut être nul
allow_null_value: Autoriser la valeur NULL
allow_multiple: Autoriser Plusieurs
allow_multiple_to_be_open: Autoriser l'ouverture de plusieurs éléments
enter_value_to_replace_nulls: Veuillez entrer une nouvelle valeur pour remplacer les NULL actuellement dans ce champ.
field_standard: Standard
field_presentation: Présentation & Alias
field_file: Fichier unique
field_files: Fichiers multiples
field_m2o: Relation M2O
field_m2a: Relation M2A
field_o2m: Relation O2M
field_m2m: Relation M2M
field_translations: Traductions
field_group: Groupe de Champs
item_permissions: Autorisations pour l'élément
field_permissions: Autorisations pour le champ
field_validation: Validation du champ
field_presets: Préréglages du champ
permissions_for_role: 'Éléments que le rôle {role} peut {action}.'
fields_for_role: 'Champs dont l''action « {action} » peut être effectué par le rôle {role} .'
validation_for_role: 'Règles pour {action} le champ que le rôle {role} doit suivre.'
presets_for_role: 'Valeur par défaut du champ pour le rôle {role}.'
presentation_and_aliases: Présentation & Alias
revision_post_update: Voici à quoi ressemblait cet élément après la mise à jour...
changes_made: Voici les changements spécifiques qui ont été apportés...
no_relational_data: Gardez à l'esprit que cela n'inclut pas les données relationnelles.
hide_field_on_detail: Masquer le champ dans le détail
show_field_on_detail: Afficher le champ dans le détail
delete_field: Supprimer le champ
fields_and_layout: Champs et disposition
field_create_success: 'Champ créé : "{field}"'
field_update_success: 'Champ mis à jour : "{field}"'
duplicate_where_to: Vers où souhaitez-vous dupliquer ce champ ?
language: Langue
global: Global
admins_have_all_permissions: Les administrateurs ont toutes les autorisations
camera: Appareil photo
exposure: Exposition
shutter: Obturateur
iso: ISO
focal_length: Distance focale
schema_setup_key: Le nom de la colonne de la base de données et la clé API de ce champ
create_field: Créer un champ
creating_new_field: 'Nouveau champ ({collection})'
field_in_collection: '{field} ({collection})'
reset_page_preferences: Réinitialiser les préférences de la page
hidden_field: Champ caché
hidden_on_detail: Caché dans les détails
disabled_editing_value: Désactiver la modification de la valeur
key: Clé
alias: Alias
bigInteger: Grand entier
boolean: Booléen
date: Date
datetime: Date et heure
decimal: Décimale
float: Décimal
integer: Entier
json: JSON
xml: XML
string: Chaine de caractères
text: Texte
time: Date et heure
timestamp: Horodatage
uuid: UUID (IDentifiant Unique Universel)
hash: Hash
geometry: Géométrie
not_available_for_type: Non disponible pour ce type
create_translations: Créer des traductions
auto_refresh: Actualisation automatique
refresh_interval: Fréquence d'actualisation
no_refresh: Ne pas actualiser
refresh_interval_seconds: Actualiser instantanément | Toutes les {seconds} secondes
refresh_interval_minutes: Chaque minute | Toutes les {minutes} minutes
auto_generate: Générer automatiquement
this_will_auto_setup_fields_relations: Tous les champs et relations obligatoires seront configurés automatiquement.
click_here: Cliquer ici
to_manually_setup_translations: pour configurer manuellement les traductions.
click_to_manage_translated_fields: >-
  Il n'y a pas encore de champ traduit. Cliquez-ici pour en créer un. | Il y a un champ traduit. Cliquez ici pour le gérer. | Il y a {count} champs traduits. Cliquez ici pour les gérer.
fields_group: Groupe de champs
no_collections_found: Aucune collection trouvée.
new_data_alert: 'Les éléments suivants seront créés dans votre Modèle de données :'
search_collection: Rechercher une collection...
new_field: 'Nouveau Champ'
new_collection: 'Nouvelle Collection'
add_m2o_to_collection: 'Ajouter une relation Many-to-One à "{collection}"'
add_o2m_to_collection: 'Ajouter une relation One-to-Many à "{collection}"'
add_m2m_to_collection: 'Ajouter une relation Many-to-Many à "{collection}"'
choose_a_type: Choisir un type...
determined_by_relationship: Déterminé par la relation
add_note: Ajouter une note utile aux utilisateurs…
default_value: Valeur par défaut
standard_field: Champ standard
single_file: Fichier unique
multiple_files: Fichiers multiples
m2o_relationship: Relation Many-to-One
o2m_relationship: Relation One-to-Many
m2m_relationship: Relation Many-to-Many
m2a_relationship: Relation Many-to-Any
invalid_item: Élément invalide
next: Suivant
field_name: Nom du champ
translations: Traductions
note: Remarque
enter_a_value: Saisissez une valeur...
enter_a_placeholder: Entrez un placeholder...
length: Taille
precision_scale: Précision et échelle
readonly: Lecture seule
unique: Unique
updated_on: Modifié le
updated_by: Modifié par
primary_key: Clef primaire
foreign_key: Clé étrangère
finish_setup: Terminer la configuration
dismiss: Ignorer
raw_value: Valeur brute
edit_raw_value: Modifier la valeur brute
enter_raw_value: Saisissez une valeur brute...
clear_value: Effacer la valeur
reset_to_default: Rétablir les paramètres par défaut
undo_changes: Annuler les modifications
notifications: Notifications
show_all_activity: Afficher toute l'activité
page_not_found: Page non trouvée
page_not_found_body: La page que vous recherchez ne semble pas exister.
confirm_revert: Confirmer la restauration
confirm_revert_body: Cela restaurera l'élément à l'état sélectionné.
display: Affichage
settings_update_success: Paramètres enregistrés
title: Titre
revision_delta_created: Créé
revision_delta_created_externally: Créé en externe
revision_delta_updated: '1 champ mis à jour | {count} champs mis à jour'
revision_delta_deleted: Supprimé
revision_delta_reverted: Restauré
revision_delta_other: Historique
revision_delta_by: '{date} par {user}'
private_user: Utilisateur privé
revision_preview: Aperçu de l'historique
updates_made: Mises à jour réalisées
leave_comment: Laisser un commentaire…
post_comment_success: Commentaire publié
item_create_success: Élément créé | Éléments créés
item_update_success: Élément mis à jour | Éléments mis à jour
item_delete_success: Élément supprimé | Éléments supprimés
this_collection: Cette collection
related_collection: Collection associée
related_collections: Collections associées
translations_collection: Collection de traduction
languages_collection: Collection de langues
export_data: Exporter les données
format: Format
use_current_filters_settings: Utiliser les filtres et paramètres actuels
export_collection: 'Exporter {collection}'
last_page: Dernière page
last_access: Dernier accès
fill_template: Remplir avec la valeur du modèle
a_unique_table_name: Un nom de table unique...
a_unique_column_name: Un nom de colonne unique...
enable_custom_values: Activer les valeurs personnalisées
submit: Envoyer
move_to_folder: Déplacer vers le dossier
move: Déplacer
system: Système
add_field_related: Ajouter le champ à la collection associée
interface_label: Interface
today: Aujourd'hui
yesterday: Hier
delete_comment: Supprimer le commentaire
date-fns_date: PPP
date-fns_time: 'h:mm:ss a'
date-fns_time_no_seconds: 'h:mm a'
date-fns_date_short: 'MMM d, u'
date-fns_time_short: 'h:mma'
date-fns_date_short_no_year: MMM d
month: Mois
year: Année
select_all: Tout sélectionner
months:
  january: Janvier
  february: Février
  march: Mars
  april: Avril
  may: Mai
  june: Juin
  july: Juillet
  august: Août
  september: Septembre
  october: Octobre
  november: Novembre
  december: Décembre
drag_mode: Mode Glisser/Déposer
cancel_crop: Annuler le recadrage
original: Initial
url: URL
import_label: Importer
file_details: Détails du fichier
dimensions: Dimensions
size: Taille
created: Créé
modified: Modifié
checksum: Code de vérification
owner: Propriétaire
edited_by: Modifié par
folder: Dossier
zoom: Zoom
download: Télécharger
open: Ouvrir
open_in_new_window: Ouvrir dans une nouvelle fenêtre
foreground_color: Couleur du premier plan
background_color: Couleur de fond
upload_from_device: Télécharger un fichier depuis l'appareil
choose_from_library: Choisir un fichier dans la bibliothèque
import_from_url: Importer un fichier à partir d’une URL
replace_from_device: Remplacer le fichier par un fichier de l'appareil
replace_from_library: Remplacer le fichier par un fichier de la bibliothèque
replace_from_url: Remplacer le fichier à partir d'une URL
no_file_selected: Aucun fichier sélectionné
download_file: Télécharger le fichier
collection_key: Clé de la collection
name: Nom
primary_key_field: Champ de clé primaire
type: Type
creating_new_collection: Création d'une nouvelle Collection
created_by: Créé par
created_on: Créé le
creating_collection_info: Nommez la collection et configurez son champ unique « clé »...
creating_collection_system: Activer et renommer l'un de ces champs optionnels.
auto_increment_integer: Entier auto-incrémenté
generated_uuid: UUID généré
manual_string: Chaîne de caractère saisie manuellement
save_and_create_new: Enregistrer et en créer un nouveau
save_and_stay: Enregistrer et rester
save_as_copy: Enregistrer une copie
add_existing: Sélectionner
creating_items: Création d'éléments
enable_create_button: Activer le bouton de création
selecting_items: Sélection d'éléments
enable_select_button: Activer le bouton de sélection
comments: Commentaires
no_comments: Pas encore de commentaires
click_to_expand: Cliquer pour agrandir
select_item: Sélectionner un élément
no_items: Aucun élément
search_items: Rechercher des éléments...
disabled: Désactivé
information: Information
report_bug: Signaler un bug
request_feature: Demander une fonctionnalité
interface_not_found: 'L''interface "{interface}" est introuvable.'
reset_interface: Réinitialiser l'interface
display_not_found: 'L''affichage "{display}" n''a pas été trouvé.'
reset_display: Réinitialiser l'affichage
list-m2a: Constructeur (M2A)
item_count: 'Aucun élément | Un élément | {count} éléments'
no_items_copy: Il n’y a pas encore d’élément dans cette collection.
file_count: 'Aucun fichier | Un fichier | {count} fichiers'
no_files_copy: Il n'y a aucun fichier ici.
user_count: 'Aucun utilisateur | Un seul utilisateur | {count} utilisateurs'
no_users_copy: Il n'y a pas encore d'utilisateurs avec ce rôle.
webhooks_count: 'Aucun Webhooks | 1 Webhook | {count} Webhooks'
no_webhooks_copy: Il n'y a pas encore de webhooks.
all_items: Tous les éléments
any: N'importe quel
csv: CSV
no_collections: Aucune collection
create_collection: Créer une collection
no_collections_copy_admin: Vous n'avez pas encore de collection. Cliquez sur le bouton ci-dessous pour commencer.
no_collections_copy: Vous n'avez pas encore de Collections. Veuillez contacter votre administrateur système.
relationship_not_setup: La relation n'a pas été configurée correctement
display_template_not_setup: L'option d'affichage du modèle est mal configurée
collection_field_not_setup: L'option de champ de collection est mal configurée
select_a_collection: Sélectionner une collection
active: Actif
inactive: Inactif
users: Utilisateurs
activity: Activité
webhooks: Webhooks
field_width: Largeur du champ
add_filter: Ajouter un filtre
upper_limit: Limite supérieure...
lower_limit: Limite inférieure...
user_directory: Répertoire des utilisateurs
documentation: Documentation
sidebar: Barre latérale
duration: Durée
charset: Jeu de caractères
second: seconde
file_moved: Fichier déplacé
collection_created: Collection créée
modified_on: Modifié le
card_size: Taille de carte
sort_field: Champ de tri
add_sort_field: Ajouter un champ de tri
sort: Trier
status: État
remove: Retirer
toggle_manual_sorting: Activer/désactiver le tri manuel
bookmark_doesnt_exist: Le favori n'existe pas
bookmark_doesnt_exist_copy: Le favori que vous essayez d'ouvrir est introuvable.
bookmark_doesnt_exist_cta: Retourner à la collection
select_an_item: Sélectionnez un élément...
edit: Modifier
enabled: Activé
disable_tfa: Désactiver l'A2F
tfa_scan_code: Scannez le code dans votre application d'authentification pour terminer la configuration de l'A2F
enter_otp_to_disable_tfa: Entrez l'OTP pour désactiver l'A2F
create_account: Créer un Compte
account_created_successfully: Compte créé avec succès
auto_fill: Remplissage automatique
corresponding_field: Champ correspondant
errors:
  COLLECTION_NOT_FOUND: "La collection n'existe pas"
  FIELD_NOT_FOUND: Champ introuvable
  FORBIDDEN: Non autorisé
  INVALID_CREDENTIALS: Mauvais nom d'utilisateur ou mot de passe
  INVALID_OTP: Mauvais mot de passe unique
  INVALID_PAYLOAD: Payload invalide
  INVALID_QUERY: Requête invalide
  ITEM_LIMIT_REACHED: Nombre d'éléments max atteint
  ITEM_NOT_FOUND: Élément introuvable
  ROUTE_NOT_FOUND: Introuvable
  RECORD_NOT_UNIQUE: Valeur dupliquée détecté
  USER_SUSPENDED: Utilisateur suspendu
  CONTAINS_NULL_VALUES: Le champ contient des valeurs nulles
  UNKNOWN: Erreur inconnue
  UNPROCESSABLE_ENTITY: Cette entité ne peut être traitée
  INTERNAL_SERVER_ERROR: Erreur inconnue
  NOT_NULL_VIOLATION: La valeur ne peut pas être nulle
security: Sécurité
value_hashed: Valeur hashée de manière sûre
bookmark_name: Nom du favori...
create_bookmark: Ajouter comme favori
edit_bookmark: Modifier le favori
bookmarks: Favoris
presets: Pré-réglages
unexpected_error: Erreur inconnue
unexpected_error_copy: Une erreur inconnue s'est produite. Veuillez réessayer plus tard.
copy_details: Copier les détails
no_app_access: Pas d'accès à l'application
no_app_access_copy: Cet utilisateur n'est pas autorisé à utiliser l'application d'administration.
password_reset_sent: Nous vous avons envoyé un lien sécurisé pour réinitialiser votre mot de passe
password_reset_successful: Mot de passe réinitialisé avec succès
back: Retour
editing_image: Modification de l'image
square: Carré
free: Libre
flip_horizontal: Miroir horizontal
flip_vertical: Miroir vertical
aspect_ratio: Rapport de forme
rotate: Faire pivoter
all_users: Tous les utilisateurs
delete_collection: Supprimer la collection
update_collection_success: Collection mise à jour
delete_collection_success: Collection supprimée
start_end_of_count_items: '{start}-{end} de {count} éléments'
start_end_of_count_filtered_items: '{start}-{end} sur {count} éléments filtrés'
one_item: '1 élément'
one_filtered_item: '1 élément filtré'
delete_collection_are_you_sure: >-
  Êtes-vous sûr de vouloir supprimer cette collection ? Cette action supprimera la collection et tous les éléments qu'elle contient. Cette action est irréversible.
collections_shown: Collections affichées
visible_collections: Collections visibles
hidden_collections: Collections masquées
show_hidden_collections: Afficher les collections cachées
hide_hidden_collections: Masquer les collections cachées
unmanaged_collections: Collections non configurées
system_collections: Collections système
placeholder: Placeholder
icon_left: Icône gauche
icon_right: Icône droite
count_other_revisions: '{count} autres versions'
font: Police de caractères
sans_serif: Sans Sérif
serif: Sérif
monospace: Monospace
divider: Séparateur
color: Couleur
circle: Cercle
empty_item: Élément vide
log_in_with: 'Se connecter avec {provider}'
advanced_settings: Paramètres Avancés
advanced_filter: Filtre avancé
delete_advanced_filter: Supprimer le filtre
change_advanced_filter_operator: Changer d'opérateur
operators:
  eq: Égal à
  neq: Différent de
  lt: Moins que
  gt: Plus grand que
  lte: Inférieur ou égal à
  gte: Plus grand ou égal à
  in: Appartient à
  nin: N'appartient pas à
  null: Est nul
  nnull: N'est pas null
  contains: Contient
  ncontains: Ne contient pas
  starts_with: Commence par
  nstarts_with: Ne commence pas par
  ends_with: Termine par
  nends_with: Ne finit pas par
  between: Est entre
  nbetween: N'est pas entre
  empty: Est vide
  nempty: N'est pas vide
  all: Contient ces clés
  has: Contient certaines de ces clés
  intersects: Intersectes
  nintersects: Ne se croise pas
  intersects_bbox: Boîte englobante d'intersectes
  nintersects_bbox: Ne pas intersecter la boîte englobante
loading: Chargement…
drop_to_upload: Déposer pour téléverser
item: Élément
items: Éléments
upload_file: Envoyer le fichier
upload_file_indeterminate: Envoi du fichier...
upload_file_success: Fichier envoyé
upload_files_indeterminate: 'Envoi des fichiers {done}/{total}'
upload_files_success: '{count} fichiers envoyés'
upload_pending: Envoi en attente
drag_file_here: Glisser-déposer un fichier ici
click_to_browse: Cliquer pour rechercher
interface_options: Options d'interface
layout_options: Options d'affichage
rows: Lignes
columns: Colonnes
collection_setup: Configuration de la collection
optional_system_fields: Champs système optionnels
value_unique: La valeur doit être unique
all_activity: Toutes les activités
create_item: Créer un élément
display_template: Modèle d'affichage
language_display_template: Modèle d'affichage de la langue
translations_display_template: Modèle d'affichage des traductions
n_items_selected: 'Aucun élément sélectionné | 1 élément sélectionné | {n} éléments sélectionnés'
per_page: Par page
all_files: Tous les fichiers
my_files: Mes fichiers
recent_files: Fichiers Récents
create_folder: Créer un Dossier
folder_name: Nom du dossier...
add_file: Ajouter un fichier
replace_file: Remplacer le fichier
no_results: Aucun résultat
no_results_copy: Ajuster ou effacer les filtres de recherche pour voir les résultats.
clear_filters: Réinitialiser les filtres
saves_automatically: Sauvegardé automatiquement
role: Rôle
rule: Règle
user: Utilisateur
no_presets: Aucun préréglage
no_presets_copy: Aucun préréglage ou favori n'a encore été enregistré.
no_presets_cta: Ajouter un préréglage
presets_only: Préréglages uniquement
create: Créer
on_create: À la Création
on_update: À la mise à jour
read: Lecture
update: Mettre à jour
select_fields: Sélectionner des champs
format_text: Format du texte
bold: Gras
toggle: Activer/Désactiver
icon_on: Icône de sélection
icon_off: Icône de désélection
label: Étiquette
image_url: Url de l’image
alt_text: Texte alternatif
media: Média
quality: Qualité
width: Largeur
height: Hauteur
source: Source
url_placeholder: Entrez une url...
display_text: Afficher le texte
display_text_placeholder: Entrez un texte d'affichage...
tooltip: Info-bulle
tooltip_placeholder: Entrez une infobulle ...
unlimited: Illimité
open_link_in: Ouvrir le lien dans
new_tab: Nouvel onglet
current_tab: Onglet actif
wysiwyg_options:
  aligncenter: Centrer
  alignjustify: Justifier
  alignleft: Aligner à Gauche
  alignnone: Ne pas aligner
  alignright: Aligner à Droite
  forecolor: Couleur du premier plan
  backcolor: Couleur de fond
  bold: Gras
  italic: Italique
  underline: Souligner
  strikethrough: Barrer
  subscript: Indice inférieur
  superscript: Exposant
  codeblock: Code
  blockquote: Bloc de citation
  bullist: Liste à puces
  numlist: Liste numérotée
  hr: Barre horizontale
  link: Ajouter/modifier un lien
  unlink: Supprimer le lien
  media: Ajouter/modifier un média
  image: Ajouter/Modifier une image
  copy: Copier
  cut: Couper
  paste: Coller
  heading: En-tête
  h1: En-tête 1
  h2: En-tête 2
  h3: En-tête 3
  h4: En-tête 4
  h5: En-tête 5
  h6: En-tête 6
  fontselect: Sélectionner la police
  fontsizeselect: Sélectionner la taille de la police
  indent: Augmenter le retrait
  outdent: Diminuer le retrait
  undo: Annuler
  redo: Rétablir
  remove: Retirer
  removeformat: Supprimer le formatage
  selectall: Tout sélectionner
  table: Tableau
  visualaid: Voir les éléments invisibles
  source_code: Modifier le code source
  fullscreen: Plein écran
  directionality: Sens de lecture
dropdown: Liste déroulante
choices: Liste de choix
choices_option_configured_incorrectly: Choix configurés incorrectement
deselect: Désélectionner
deselect_all: Tout désélectionner
other: Autre...
adding_user: Ajout de l'utilisateur
unknown_user: Utilisateur inconnu
creating_in: 'Création de l''élément dans {collection}'
editing_in: 'Modification de l''élément dans {collection}'
creating_unit: 'Création de {unit}'
editing_unit: 'Édition de {unit}'
editing_in_batch: 'Modification par lot de {count} élément(s)'
no_options_available: Aucune option disponible
settings_data_model: Modèle de données
settings_permissions: Rôles et autorisations
settings_project: Paramètres du projet
settings_webhooks: Webhooks
settings_presets: Préréglages et favoris
one_or_more_options_are_missing: Une ou plusieurs options sont manquantes
scope: Utilisateurs ou rôles
select: Sélectionner...
layout: Mise en page
tree_view: Vue Arborescente
changes_are_permanent: Les modifications sont irréversibles
preset_name_placeholder: Sert par défaut quand il est vide...
preset_search_placeholder: Recherche...
editing_preset: Modifier le préréglage
layout_preview: Aperçu de la mise en page
layout_setup: Configuration de la mise en page
unsaved_changes: Modifications non enregistrées
unsaved_changes_copy: Êtes-vous sûr de vouloir quitter cette page?
discard_changes: Annuler les modifications
keep_editing: Continuer l’édition
page_help_collections_overview: '**Aperçu des collections** — Liste de toutes les collections auxquelles vous avez accès.'
page_help_collections_collection: >-
  **Parcourir les éléments** - Lister tous les éléments de {collection} auxquels vous avez accès. Personnalisez la mise en page, les filtres et le tri pour adapter votre vue, et même enregistrer en favoris différentes configurations pour un accès rapide.
page_help_collections_item: >-
  **Détail de l'élément** — Un formulaire pour visualiser et gérer cet élément. Cette barre latérale contient également un historique complet des révisions et des commentaires intégrés.
page_help_activity_collection: >-
  **Parcourez l'activité** — Une liste complète de tous votre système et contenu de l'activité utilisateur.
page_help_docs_global: >-
  **Aperçu de la documentation** — Documents adaptés spécifiquement à la version et au schéma de ce projet.
page_help_files_collection: >-
  **Bibliothèque de fichiers** — Liste tous les fichiers transférés vers ce projet. Personnalisez la mise en page, les filtres et le tri pour adapter votre vue, et même enregistrer en favoris différentes configurations pour un accès rapide.
page_help_files_item: >-
  **Détail du fichier** — Un formulaire de gestion des métadonnées de fichiers, de modification du fichier original et de mise à jour des paramètres d'accès.
page_help_settings_project: "**Paramètres du projet** — Les options de configuration globale de votre projet."
page_help_settings_datamodel_collections: >-
  **Modèle de données : Collections** — Liste toutes les collections disponibles. Cela inclut les collections visibles, cachées et système, ainsi que les tables de bases de données non gérées qui peuvent être ajoutées.
page_help_settings_datamodel_fields: >-
  **Modèle de données : Collection** — Un formulaire pour gérer cette collection et ses champs.
page_help_settings_roles_collection: '**Parcourir les Rôles** — Liste les rôles Administrateur, Public et les rôles utilisateurs personnalisés.'
page_help_settings_roles_item: "**Détail du rôle** — Gérer les autorisations et les autres paramètres d'un rôle."
page_help_settings_presets_collection: >-
  **Parcourir les préréglages** - Liste tout les préréglages du projet, y compris : l'utilisateur, le rôle, les favoris globaux et les vues par défaut.
page_help_settings_presets_item: >-
  **Détail du préréglage** — Un formulaire pour gérer les favoris et les préréglages de collection par défaut.
page_help_settings_webhooks_collection: '**Parcourez les Webhooks** — Liste tous les webhooks du projet.'
page_help_settings_webhooks_item: '**Détail du Webhook** — Un formulaire pour créer et gérer les webhooks du projet.'
page_help_users_collection: '**Répertoire utilisateur** — Liste tous les utilisateurs système de ce projet.'
page_help_users_item: >-
  **Détail de l'utilisateur** — Gérez les informations de votre compte ou consultez les détails des autres utilisateurs.
activity_feed: Flux d'activité
add_new: Nouveau
create_new: Nouveau
all: Tout
none: Aucun
no_layout_collection_selected_yet: Aucune mise en page/collection sélectionnée pour le moment
batch_delete_confirm: >-
  Aucun élément n’a été sélectionné | Êtes-vous sûr de bien vouloir supprimer cet élément ? Vous ne pourrez pas revenir en arrière ! | Êtes-vous sûr de bien vouloir supprimer ces {count} éléments ?  Vous ne pourrez pas revenir en arrière !
cancel: Annuler
collection: Collection
collections: Collections
singleton: Singleton
singleton_label: Est un objet unique
system_fields_locked: Les champs système sont verrouillés et ne peuvent pas être modifiés
fields:
  directus_activity:
    item: Clé principale de l'élément
    action: Action
    collection: Collection
    timestamp: Fait le
    user: Fait par
    comment: Commentaire
    user_agent: Agent utilisateur
    ip: Adresse IP
    revisions: Historique
  directus_collections:
    collection: Collection
    icon: Icône
    note: Remarque
    display_template: Modèle d'affichage
    hidden: Caché
    singleton: Singleton
    translations: Traductions de nommage de collection
    archive_app_filter: Filtrer les valeurs archivées dans l'application
    archive_value: Valeur pour archivage
    unarchive_value: Valeur au désarchivage
    sort_field: Champ de tri
    accountability: Enregistrement de l'activité et de l'historique
  directus_files:
    $thumbnail: Miniature
    title: Titre
    description: Description
    tags: Étiquettes
    location: Localisation
    storage: Espace de stockage
    filename_disk: Nom du fichier (disque)
    filename_download: Nom du fichier (Télécharger)
    metadata: Métadonnée
    type: Type MIME
    filesize: Taille du fichier
    modified_by: Modifié par
    modified_on: Modifié le
    created_on: Créé le
    created_by: Créé par
    embed: Encapsulation
    uploaded_by: Transféré par
    folder: Dossier
    width: Largeur
    uploaded_on: Transféré le
    height: Hauteur
    charset: Jeu de caractères
    duration: Durée
  directus_users:
    first_name: Prénom
    last_name: Nom
    email: E-mail
    password: Mot de passe
    avatar: Avatar
    location: Localisation
    title: Titre
    description: Description
    tags: Étiquettes
    user_preferences: Préférences utilisateur
    language: Langue
    theme: Thème
    theme_auto: Automatique (Basé sur le système)
    theme_light: Mode Clair
    theme_dark: Mode sombre
    tfa_secret: Authentification à deux facteurs
    admin_options: Options d'Administration
    status: État
    status_draft: Brouillon
    status_invited: Inactif
    status_active: Actif
    status_suspended: Suspendu
    status_archived: Archivé
    role: Rôle
    token: Token
    token_placeholder: Entrez un jeton d'accès sécurisé...
    last_page: Dernière page
    last_access: Dernier accès
  directus_settings:
    jpg: JPEG
    png: PNG
    webP: WebP
    tiff: Tiff
    basemaps_style: Style de Mapbox
    mapbox_key: Jeton d'accès Mapbox
    mapbox_placeholder: pk.eyJ1Ijo.....
    transforms_note: Le nom de la méthode Sharp et ses arguments. Voir https://sharp.pixelplumbing.com/api-constructor pour plus d'informations.
    additional_transforms: Transformations supplémentaires
    project_name: Nom du projet
    project_url: URL du projet
    project_color: Couleur du projet
    project_logo: Logo du projet
    public_pages: Pages Publiques
    public_foreground: Image au premier plan de l'accueil
    public_background: Image en arrière-plan de l'accueil
    public_note: Message sur la page d'accueil
    auth_password_policy: Politique des mots de passe
    auth_login_attempts: Tentatives de connexion
    files_and_thumbnails: Fichiers et miniatures
    storage_default_folder: Dossier de stockage par défaut
    storage_asset_presets: Préréglages des fichiers dans le stockage
    storage_asset_transform: Transformation des fichiers du stockage
    overrides: Remplacer les applications
    custom_css: Personnalisation du CSS
  directus_fields:
    collection: Nom de la Collection
    icon: Icône de Collection
    note: Remarque
    hidden: Caché
    singleton: Singleton
    translation: Traductions du nom de champ
    display_template: Modèle
  directus_roles:
    name: Nom de rôle
    icon: Icône de rôle
    description: Description
    app_access: Accès à l'application
    admin_access: Accès Administrateur
    ip_access: Accès IP
    enforce_tfa: Nécessite A2F
    users: Membres avec le rôle
    module_list: Module de Navigation
    collection_list: Navigation de la collection
  directus_webhooks:
    name: Nom
    method: Méthode
    status: État
    data: Données
    data_label: Envoyer les données de l'événement
    triggers: Déclencheurs
    actions: Actions
field_options:
  directus_collections:
    track_activity_revisions: Enregistrer les activités et l'historique
    only_track_activity: Enregistrer seulement l'activité
    do_not_track_anything: Ne rien enregistrer
    collection_setup: Configuration de la collection
    note_placeholder: Une description de cette collection...
    hidden_label: Cacher dans l'application
    singleton: Est un objet unique
    language: Langue
    translation: Entrez une nouvelle traduction...
    archive_divider: Archiver
    archive_field: Choisissez un champ...
    archive_app_filter: Activer le filtre des archives d'applications
    archive_value: Valeur définie lors de l'archivage...
    unarchive_value: Valeur définie lors de la désarchivage...
    divider: Trier
    sort_field: Choisissez un champ...
    accountability_divider: Responsabilité
  directus_files:
    title: Un titre unique...
    description: Une description optionnelle...
    location: Un emplacement optionnel...
    storage_divider: Nommage des fichiers
    filename_disk: Nom sur le stockage disque...
    filename_download: Nom lors du téléchargement...
  directus_roles:
    name: Le nom unique de ce rôle...
    description: Une description pour ce rôle...
    ip_access: Ajoutez des adresses IP autorisées, laissez vide pour tout autoriser...
    fields:
      icon_name: Icône
      name_name: Nom
      name_placeholder: Entrez un titre...
      link_name: Lien
      link_placeholder: URL relative ou absolue...
    collection_list:
      group_name_addLabel: Ajouter un nouveau groupe...
      fields:
        group_name: Nom du groupe
        group_placeholder: Étiquetez ce groupe...
        type_name: Type
        choices_always: Toujours ouvert
        choises_start_collapsed: Commencer réduit
      collections_name: Collections
    project_name_placeholder: Mon projet...
    project_color_note: Connexion et arrière-plan du logo
    public_divider_title: Pages Publiques
    public_note_placeholder: Un message public court qui prend en charge le formatage des démarques...
    security_divider_title: Sécurité
    auth_password_policy:
      none_text: Aucun - Non recommandé
      weak_text: Faible - 8 caractères minimum
    files_divider_title: Fichiers et miniatures
    overrides_divider_title: Remplacer les applications
  directus_users:
    preferences_divider: Préférences utilisateur
    dropdown_auto: Automatique (Basé sur le système)
    dropdown_light: Mode Clair
    dropdown_dark: Mode sombre
    admin_divider: Options d'Administration
    status_dropdown_draft: Brouillon
    status_dropdown_invited: Invité·e
    status_dropdown_active: Actif
    status_dropdown_suspended: Suspendu
    status_dropdown_archived: Archivé
    token: Entrez un jeton d'accès sécurisé...
  directus_webhooks:
    status_options_active: Actif
    status_options_inactive: Inactif
    data_label: Envoyer les données de l'événement
    triggers_divider: Déclencheurs
    actions_create: Créer
    actions_update: Mettre à jour
    actions_delete: Supprimer
    actions_login: Identifiant
no_fields_in_collection: 'Il n''y a pas encore de champs dans "{collection}"'
do_nothing: Ne rien faire
generate_and_save_uuid: Générer et Enregistrer l'UUID
save_current_user_id: Enregistrer l'ID de l'utilisateur actuel
save_current_user_role: Enregistrer le rôle utilisateur actuel
save_current_datetime: Enregistrer la date/heure actuelle
block: Bloc
inline: En ligne
comment: Commentaire
relational_triggers: Déclencheurs relationnels
referential_action_field_label_m2o: Lors de la suppression d'un(e) {collection} ...
referential_action_field_label_o2m: Lors de la dé-sélection d'un(e) {collection} ...
referential_action_no_action: Empêcher la suppression
referential_action_cascade: Supprimer l'objet {collection} (cascade)
referential_action_set_null: Vider le champ {field}
referential_action_set_default: Remettre {field} à sa valeur par défaut
choose_action: Choisir une action
continue_label: Continuer
continue_as: >-
  {name} est actuellement authentifié. Si vous reconnaissez ce compte, cliquez sur continuer.
editing_role: 'Rôle {role}'
creating_webhook: Création du Webhook
default_label: Défaut
delete_label: Supprimer
delete_are_you_sure: >-
  Cette action est permanente et ne peut pas être annulée. Êtes-vous sûr de vouloir continuer ?
delete_field_are_you_sure: >-
  Êtes-vous sûr de vouloir supprimer le champ « {field} » ? Cette action ne peut pas être annulée !
description: Description
done: Fait
duplicate: Dupliquer
email: E-mail
embed: Encapsulation
fallback_icon: Icône par défaut
field: Champ | Champs
file: Fichier
file_library: Bibliothèque de fichiers
forgot_password: Mot de passe oublié
hidden: Caché
icon: Icône
info: Information
normal: Normal
success: Succès
warning: Avertissement
danger: Danger
junction_collection: Collection de jointure
latency: Latence
login: Se connecter
my_activity: Mon activité
not_authenticated: Non authentifié
authenticated: Authentifié
options: Paramètres
otp: Mot de passe à usage unique
password: Mot de passe
permissions: Autorisations
relationship: Relation
reset: Réinitialiser
reset_password: Réinitialiser le mot de passe
revisions: Historique
revert: Restaurer
save: Enregistrer
schema: Schéma
search: Recherche
select_existing: Sélectionner un élément existant
select_field_type: Sélectionnez un type de champ
select_interface: Sélectionner une interface
settings: Réglages
sign_in: Se connecter
sign_out: Déconnexion
sign_out_confirm: Êtes-vous certain de vouloir vous déconnecter ?
something_went_wrong: Quelque chose s’est mal passé.
sort_direction: Ordre de tri
sort_asc: Tri croissant
sort_desc: Tri décroissant
template: Modèle
require_value_to_be_set: Nécessite que la valeur soit définie
translation: Traduction
value: Valeur
view_project: Voir le projet
report_error: Signaler l'erreur
start: Début
interfaces:
  group-accordion:
    name: Accordéon
    description: Afficher les champs ou les groupes en tant que sections d'accordéon
    start: Début
    all_closed: Tous fermés
    first_opened: Premier consulté
    all_opened: Tous ouverts
    accordion_mode: Mode Accordion
    max_one_section_open: Max 1 section ouverte
  presentation-links:
    presentation-links: Bouton de liens
    links: Liens
    description: Boutons de lien configurables pour le lancement d'URL dynamiques
    style: Style
    primary: Primaire
    link: Liens
    button: Boutons
    error: Impossible d’effectuer cette action
  select-multiple-checkbox:
    checkboxes: Cases à cocher
    description: Choisissez entre plusieurs options via les cases à cocher
    allow_other: Autoriser d'autres valeurs
    show_more: 'Afficher {count} de plus'
    items_shown: Éléments affichés
  select-multiple-checkbox-tree:
    name: Cases à cocher (Arborescence)
    description: Choisissez entre plusieurs options via des cases à cocher imbriquées
    value_combining: Combinaison de valeurs
    value_combining_note: Contrôle la valeur stockée lorsque des sélections imbriquées sont faites.
    show_all: Tout afficher
  input-code:
    code: Code
    description: Écrire ou partager des extraits de code
    line_number: Numéro de ligne
    placeholder: Entrez le code ici...
  system-collection:
    collection: Collection
    description: Sélectionner parmi les collections existantes
    include_system_collections: Inclure les collections système
  system-collections:
    collections: Collections
    description: Sélectionner parmi les collections existantes
    include_system_collections: Inclure les collections système
  select-color:
    color: Couleur
    description: Entrez ou sélectionnez une valeur de couleur
    placeholder: Choisir une couleur...
    preset_colors: Couleurs prédéfinies
    preset_colors_add_label: Ajouter une nouvelle couleur...
    name_placeholder: Entrer le nom de la couleur...
  datetime:
    datetime: Date / Heure
    description: Saisir des dates et des heures
    include_seconds: Inclure les secondes
    set_to_now: Configurer à maintenant
    use_24: Utiliser le format 24h
  system-display-template:
    display-template: Modèle d'affichage
    description: Mélanger du texte statique et des valeurs de champs dynamiques
    collection_field: Champ de collection
    collection_field_not_setup: L'option de champ de collection est mal configurée
    select_a_collection: Sélectionner une collection
  presentation-divider:
    divider: Séparateur
    description: Étiqueter et diviser les champs dans les sections
    title_placeholder: Entrez un titre...
    inline_title: Titre en ligne
    inline_title_label: Afficher le titre à l'intérieur de la ligne
    margin_top: Marge supérieure
    margin_top_label: Augmenter la marge supérieure
  select-dropdown:
    description: Sélectionner une valeur à partir d'une liste déroulante
    choices_placeholder: Ajouter un nouveau choix
    allow_other: Autoriser d'autres valeurs
    allow_other_label: Autoriser d'autres valeurs
    allow_none: Autoriser une valeur vide
    allow_none_label: Autoriser aucune sélection
    choices_name_placeholder: Entrez un nom...
    choices_value_placeholder: Saisissez une valeur...
  select-multiple-dropdown:
    select-multiple-dropdown: Liste déroulante (choix multiple)
    description: Sélectionner plusieurs valeurs à partir d'une liste déroulante
  file:
    file: Fichier
    description: Sélectionner ou Transférer un fichier
  files:
    files: Fichiers
    description: Sélectionner ou Transférer plusieurs fichiers
  input-hash:
    hash: Hash
    description: Entrer une valeur à hacher
    masked: Masqué
    masked_label: Cacher les valeurs marquées "vrai"
  select-icon:
    icon: Icône
    description: Sélectionner une icône depuis une liste déroulante
    search_for_icon: Rechercher une icône...
  file-image:
    image: Image
    description: Sélectionner ou envoyer une image
  system-interface:
    interface: Interface
    description: Sélectionner une interface existante
    placeholder: Sélectionner une interface...
  system-interface-options:
    interface-options: Options d'interface
    description: Une popup pour sélectionner les options d'une interface
  list-m2m:
    many-to-many: Many to Many
    description: Sélectionner plusieurs éléments de jonction liés
  select-dropdown-m2o:
    many-to-one: Many to One
    description: Sélectionner un seul élément lié
    display_template: Modèle d'affichage
  input-rich-text-md:
    markdown: Markdown
    description: Saisir et prévisualiser le markdown
    customSyntax: Blocs personnalisés
    customSyntax_label: Ajouter des types de syntaxe personnalisés
    customSyntax_add: Ajouter une syntaxe personnalisée
    box: Bloc / Inline
    imageToken: Token d'image
    imageToken_label: Quel token (statique) ajouter aux sources d'images
  map:
    map: Carte
    zoom: Zoom
    native: Natif
  presentation-notice:
    notice: Remarque
    description: Afficher une courte remarque
    text: Entrez le contenu de la remarque ici...
  list-o2m:
    one-to-many: Un à plusieurs
    description: Sélectionner plusieurs éléments liés
    no_collection: La collection est introuvable
  system-folder:
    folder: Dossier
    description: Sélectionner un dossier
    root_name: Bibliothèque de fichiers racine
    system_default: Paramètres par défaut du système
  select-radio:
    radio-buttons: Boutons radio
    description: Sélectionner l'un des choix proposés
  list:
    repeater: Répéteur
    description: Créer plusieurs entrées de la même structure
    edit_fields: Éditer les champs
    add_label: 'Libellé "Créer Nouveau"'
    field_name_placeholder: Entrez le nom du champ...
    field_note_placeholder: Entrez la note du champ...
  slider:
    slider: Curseur
    description: Sélectionner un nombre à l'aide d'un curseur
    always_show_value: Toujours afficher la valeur
  tags:
    tags: Étiquettes
    description: Sélectionner ou ajouter des tags
    whitespace: Espace
    hyphen: Remplacer par un trait d'union
    underscore: Remplacer par un underscore
    remove: Supprimer les espaces
    capitalization: Mise en majuscules
    uppercase: Convertir en majuscule
    lowercase: Convertir en minuscule
    auto_formatter: Utiliser le formatteur automatique de titre
    alphabetize: Alphabétiser
    alphabetize_label: Forcer l'ordre alphabétique
    add_tags: Ajouter des tags...
  input:
    input: Entrée
    description: Entrer manuellement une valeur
    trim: Supprimer les espaces aux extrémités
    trim_label: Enlever les espaces au début et à la fin
    mask: Masqué
    mask_label: Cacher la valeur réelle
    clear: Valeur effacée
    clear_label: Enregistrer en tant que chaîne vide
    minimum_value: Valeur minimale
    maximum_value: Valeur maximale
    step_interval: Intervalle d'étape
    slug: Transformer en Slug
    slug_label: Rendre l'URL de la valeur sécurisée
  input-multiline:
    textarea: Zone de texte
    description: Entrez le texte brut en multiligne
  boolean:
    toggle: Activer/Désactiver
    description: Basculer entre l'activation et la désactivation
    label_placeholder: Entrer un libellé...
    label_default: Activé
  translations:
    display_template: Modèle d'affichage
    no_collection: Aucune collection
  list-o2m-tree-view:
    description: Arborescence pour les éléments récursifs imbriqués de type "one-to-many"
    recursive_only: La vue en arborescence ne fonctionne que pour les relations récursives.
  user:
    user: Utilisateur
    description: Sélectionner un utilisateur directus existant
    select_mode: Sélectionner un mode
    modes:
      auto: Auto
      dropdown: Liste déroulante
      modal: Modal
  input-rich-text-html:
    wysiwyg: WYSIWYG
    description: Un éditeur de texte enrichi pour écrire du contenu HTML
    toolbar: Barre d’outils
    custom_formats: Formats personnalisés
    options_override: Remplacement des options
  input-autocomplete-api:
    input-autocomplete-api: Champ Autocomplété (API)
    description: Un type de recherche pour les valeurs d'API externes.
    results_path: Chemin des résultats
    value_path: Chemin de la valeur
    trigger: Déclencheur
    rate: Débit
  group-raw:
<<<<<<< HEAD
    name: Champs bruts
    description: Afficher les champs comme normal.
=======
    name: Groupe brut
>>>>>>> fe882fd4
displays:
  boolean:
    boolean: Booléen
    description: Afficher les états sélectionnés et désélectionnés
    label_on: Avec libellé
    label_on_placeholder: Entrez un libellé ...
    label_off: Sans libellé
    label_off_placeholder: Entrez un libellé pour la désactivation...
    icon_on: Icône de sélection
    icon_off: Icône de désélection
    color_on: Couleur activée
    color_off: Couleur désactivée
  collection:
    collection: Collection
    description: Afficher une collection
    icon_label: Afficher l'icône de la collection
  color:
    color: Couleur
    description: Afficher un point de couleur
    default_color: Couleur par défaut
  datetime:
    datetime: Date / Heure
    description: Afficher les valeurs liées à l'heure
    format: Format
    format_note: >-
      Le format personnalisé accepte le __[Date Field Symbol Table](https://www.unicode.org/reports/tr35/tr35-dates.html#Date_Field_Symbol_Table)__
    long: Long
    short: Court
    relative: Relatif
    relative_label: 'Afficher l''heure relative, par exemple: il y a 5 minutes'
  file:
    file: Fichier
    description: Afficher les fichiers
  filesize:
    filesize: Taille du fichier
    description: Afficher la taille d'un fichier
  formatted-value:
    formatted-value: Valeur formatée
    description: Afficher une version formatée du texte
    format_title: Formater le titre
    format_title_label: Formatage automatique de la casse
    bold_label: Utiliser le style en gras
  formatted-json-value:
    formatted-json-value: Valeur JSON formatée
    description: Afficher une version formatée de l'objet
  icon:
    icon: Icône
    description: Afficher une icône
    filled: Remplissage
    filled_label: Utiliser la version avec remplissage
  image:
    image: Image
    description: Afficher un petit aperçu de l'image
    circle: Cercle
    circle_label: Afficher dans un cercle
  labels:
    labels: Libellés
    description: Afficher sous forme d'étiquette(s)
    default_foreground: Premier plan par défaut
    default_background: Arrière-plan par défaut
    format_label: Formater chaque libellés
    show_as_dot: Afficher sous forme de point
    choices_value_placeholder: Saisissez une valeur...
    choices_text_placeholder: Entrez du texte...
  mime-type:
    mime-type: Type MIME
    description: Afficher le type MIME d'un fichier
    extension_only: Extension uniquement
    extension_only_label: Afficher uniquement l'extension de fichier
  rating:
    rating: Évaluation
    description: Visualiser un nombre sous forme d'étoiles par rapport à la valeur max
    simple: Simple
    simple_label: Afficher les étoiles dans un format simple
  raw:
    raw: Valeur brute
  related-values:
    related-values: Valeurs liées
    description: Afficher des valeurs provenant d'une relation
  user:
    user: Utilisateur
    description: Afficher un utilisateur directus
    avatar: Avatar
    name: Nom
    both: Tous
    circle_label: Afficher l'utilisateur dans un cercle
layouts:
  cards:
    cards: Cartes
    image_source: Source de l'image
    image_fit: Ajustement de l'image
    crop: Rogner
    contain: Contient
    title: Titre
    subtitle: Sous-titre
  tabular:
    tabular: Tableau
    fields: Champs
    spacing: Espacement
    comfortable: Confortable
    compact: Compact
    cozy: Intermédiaire
  calendar:
    calendar: Calendrier
    start_date_field: Champ Date de début
    end_date_field: Champ Date de fin
  map:
    map: Carte
    field: Géométrie<|MERGE_RESOLUTION|>--- conflicted
+++ resolved
@@ -1234,12 +1234,7 @@
     trigger: Déclencheur
     rate: Débit
   group-raw:
-<<<<<<< HEAD
-    name: Champs bruts
-    description: Afficher les champs comme normal.
-=======
     name: Groupe brut
->>>>>>> fe882fd4
 displays:
   boolean:
     boolean: Booléen
