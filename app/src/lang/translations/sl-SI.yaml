---
## Be aware:
#Due to the way this is imported, JavaScript reserved words, including "delete", "private",
#"void", etc are stripped out. See
#https://github.com/rollup/plugins/blob/8748b8cd3bbab3c5ac6190556930219f19060e63/packages/pluginutils/src/makeLegalIdentifier.ts#L4
#and
#https://github.com/rollup/plugins/blob/8748b8cd3bbab3c5ac6190556930219f19060e63/packages/yaml/src/index.js#L45
#Illegal words:
#'break', 'case', 'class', 'catch', 'const', 'continue', 'debugger', 'default', 'delete', 'do',
#'else', 'export', 'extends', 'finally', 'for', 'function', 'if', 'import', 'in', 'instanceof',
#'let', 'new', 'return', 'super', 'switch', 'this', 'throw', 'try', 'typeof', 'var', 'void',
#'while', 'with', 'yield', 'enum', 'await', 'implements', 'package', 'protected', 'static',
#'interface', 'private', 'public', 'arguments', 'Infinity', 'NaN', 'undefined', 'null', 'true',
#'false', 'eval', 'uneval', 'isFinite', 'isNaN', 'parseFloat', 'parseInt', 'decodeURI',
#'decodeURIComponent', 'encodeURI', 'encodeURIComponent', 'escape', 'unescape', 'Object',
#'Function', 'Boolean', 'Symbol', 'Error', 'EvalError', 'InternalError', 'RangeError',
#'ReferenceError', 'SyntaxError', 'TypeError', 'URIError', 'Number', 'Math', 'Date', 'String',
#'RegExp', 'Array', 'Int8Array', 'Uint8Array', 'Uint8ClampedArray', 'Int16Array', 'Uint16Array',
#'Int32Array', 'Uint32Array', 'Float32Array', 'Float64Array', 'Map', 'Set', 'WeakMap', 'WeakSet',
#'SIMD', 'ArrayBuffer', 'DataView', 'JSON', 'Promise', 'Generator', 'GeneratorFunction', 'Reflect',
#'Proxy', 'Intl'
edit_field: Uredi polje
conditions: Pogoji
item_revision: Revizija postavke
duplicate_field: Podvajanje polja
half_width: Polovična širina
full_width: Polna širina
group: Skupina
and: in
or: ali
fill_width: Zapolni širino
field_name_translations: Prevodi imen polj
enter_password_to_enable_tfa: Vnesite svoje geslo, da boste lahko omogočili dvonivojsko avtentikacijo
add_field: Dodaj polje
role_name: Ime vloge
branch: Veja
leaf: List
indeterminate: Nedoločeno
exclusive: Ekskluzivno
children: Podrejeni
db_only_click_to_configure: 'Samo podatkovna baza: konfiguriraj '
show_archived_items: Prikaži arhivirane opombe
edited: Urejena vrednost
required: Zahtevano
required_for_app_access: Zahtevano za dostop do aplikacije
requires_value: Vnos je obvezen
create_preset: Ustvari prednastavitev
create_role: Ustvari vlogo
create_user: Ustvari uporabnika
create_webhook: Ustvari Webhook
invite_users: Povabite uporabnike
email_examples: "admin{'@'}example.com, user{'@'}example.com..."
invite: Povabi
email_already_invited: Elektronski naslov {email} je že bil povabljen
emails: E-pošte
connection_excellent: Odlična povezava
connection_good: Dobra povezava
connection_fair: Zmerna povezava
connection_poor: Slaba povezava
primary: Glavni
rename_folder: Preimenuj mapo
delete_folder: Izbriši mapo
prefix: Predpona
suffix: Pripona
reset_bookmark: Ponastavi zaznamek
rename_bookmark: Preimenuj zaznamek
update_bookmark: Posodobi zaznamek
delete_bookmark: Izbriši zaznamek
delete_bookmark_copy: >-
  Ali ste prepričani, da želite trajno izbrisati zaznamek {bookmark}? Tega dejanja ne morete preklicati.
logoutReason:
  SIGN_OUT: Izpisani
  SESSION_EXPIRED: Seja je potekla
public_label: Javno
public_description: Nadzoruje, kateri podatki API so na voljo brez avtentikacije.
not_allowed: Ni dovoljeno
directus_version: Directus verzija
node_version: Node verzija
node_uptime: Node deluje
os_type: OS vrsta
os_version: OS verzija
os_uptime: OS deluje
os_totalmem: OS spomin
archive: Arhiviraj
archive_confirm: Ste prepričani, da želite arhivirati ta zapis?
archive_confirm_count: >-
  Ni izbranih zapisov | Ste prepričani, da želite arhivirati ta zapis? | Ste prepričani, da želite arhivirati {count} zapisov?
reset_system_permissions_to: 'Ponastavi sistemska dovoljenja na:'
reset_system_permissions_copy: To dejanje bo prepisalo dovoljenja na sistemski zbirki. Ste prepričani?
the_following_are_minimum_permissions: Naslednje so minimalna potrebna dovoljenja, ko je omogočen Aplikacijski dostop. Ta dovoljanje lahko razširitev, ne morete pa jih zmanjšati.
app_access_minimum: Minimum za aplikacijski dostop
recommended_defaults: Priporočene privzete vrednosti
unarchive: Dearhiviraj
unarchive_confirm: Ste prepričani, da želite dearhivirati ta zapis?
nested_files_folders_will_be_moved: Vsebovane datoteke in mape bodo prestavljene en nivo višje.
unknown_validation_errors: 'Vsebinske napake na naslednjih skritih poljih:'
validationError:
  eq: Vrednost mora biti {valid}
  neq: Vrednost ne more biti {invalid}
  in: Vrednost mora biti iz {valid}
  nin: Vrednost ne sme biti nekaj od {invalid}
  contains: Vrednost mora vsebovati {substring}
  ncontains: Vrednost ne sme vsebovati {substring}
  gt: Vrednost mora biti večja od {valid}
  gte: Vrednost mora biti večja ali enaka {valid}
  lt: Vrednost mora biti manjša od {valid}
  lte: Vrednost mora biti manjša ali enaka {valid}
  empty: Vrednost mora biti prazna
  nempty: Vrednost ne sme biti prazna
  null: Vrednost mora biti nična
  nnull: Vrednost ne sme biti nična
  required: Vrednost je obvezna
  unique: Vrednost mora biti edinstvena
  regex: Vrednost ni v pravilni obliki
all_access: Poln dostop
no_access: Ni dostopa
use_custom: Uporabi po meri
nullable: Nično
allow_null_value: Dovoli nično vrednost
allow_multiple: Dovoli več elementov
allow_multiple_to_be_open: Dovoli odpiranje večih
enter_value_to_replace_nulls: Prosimo vnesite novo vrednost, ki bo nadomestila nično v tem polju.
field_standard: Običajno
field_presentation: Predstavitev in aliasi
field_file: Ena datoteka
field_files: Več datotek
field_m2o: M2O razmerje - več na ena
field_m2a: M2A razmerje - več na karkoli
field_o2m: O2M razmerje - ena na več
field_m2m: M2M razmerje - več na več
field_translations: Prevodi
field_group: Skupina polj
item_permissions: Dovoljenja zapisa
field_permissions: Dovoljenja polja
field_validation: Validacija polja
field_presets: Prednastavitve polja
permissions_for_role: 'Postavke, nad katerimi lahko vloga {role} opravlja akcijo {action}.'
fields_for_role: 'Polja, nad katerimi lahko vloga {role} opravlja akcijo {action}.'
validation_for_role: 'Pravila, ki jih mora upoštevati vloga {role} za polje {action}.'
presets_for_role: 'Privzete vrednosti vloge {role} za polje.'
presentation_and_aliases: Predstavitev in aliasi
revision_post_update: Tako je zapis zgledal po popravku ...
changes_made: To so narejeni popravki ...
no_relational_data: Upoštevajte, da to ne vključuje relacijskih podatkov.
hide_field_on_detail: Skrij polje v podrobnem pogledu
show_field_on_detail: Prikaži polje v podrobnem pogledu
delete_field: Izbriši polje
fields_and_layout: Polja in razporeditev
field_create_success: 'Kreirano polje: "{field}"'
field_update_success: 'Popravljeno polje: "{field}"'
duplicate_where_to: Kam bi radi duplicirali to polje?
language: Jezik
global: Globalno
admins_have_all_permissions: Administratorji imajo vsa dovoljenja
camera: Kamera
exposure: Osvetlitev
shutter: Zaklop
iso: ISO
focal_length: Goriščna razdalja
schema_setup_key: Kolona v bazi in API ključ tega polja
create_field: Kreiraj polje
creating_new_field: 'Novo polje ({collection})'
field_in_collection: '{field} ({collection})'
reset_page_preferences: Ponastavi preference strani
hidden_field: Skrito polje
hidden_on_detail: Skrito na podrobnostih
disabled_editing_value: Onemogoči spreminjanje vrednosti
key: Ključ
alias: Alias
bigInteger: Big Integer
boolean: Boolean
date: Datum
datetime: Datum in ura
decimal: Decimalno število
float: Float
integer: Integer
json: JSON
xml: XML
string: Besedilo
text: Tekst
time: Ura
timestamp: Časovni žig
uuid: UUID
hash: Hash
not_available_for_type: Ni na razpolago za ta tip
create_translations: Ustvari nove prevode
auto_refresh: Samodejno osveži
refresh_interval: Interval osveževanja
no_refresh: Brez osveževanja
refresh_interval_seconds: Osveži takoj | Vsako sekundo | Vsakih {seconds} sekund
refresh_interval_minutes: Vsako minuto | Vsakih {minutes} minut
auto_generate: Avtomatsko generiraj
this_will_auto_setup_fields_relations: To bo avtomatsko nastavilo vsa potrebna polja in povezave.
click_here: Kliknite tukaj
to_manually_setup_translations: za ročno nastavitev prevodov.
click_to_manage_translated_fields: >-
  Prevodi polj še ne obstajajo. Kliknite tukaj, da jih generirate. | Eno polje je prevedeno. Kliknite tukaj za urejaje. | {count} polj je prevedenih. Klijknite tukaj za urejanje.
fields_group: Skupina polj
no_collections_found: Ni zbirk.
new_data_alert: 'Naslednje bo generirano v podatkovnem modelu:'
search_collection: Iskalna zbirka ...
new_field: 'Novo polje'
new_collection: 'Nova zbirka'
add_m2o_to_collection: 'Dodaj več-na-ena v "{collection}"'
add_o2m_to_collection: 'Dodaj ena-na-več v "{collection}"'
add_m2m_to_collection: 'Dodaj več-na-več v "{collection}"'
choose_a_type: Izberite tip ...
determined_by_relationship: Določeno s povezavo
add_note: Dodaj opombo za uporabnike ...
default_value: Privzeta vrednost
standard_field: Standardno polje
single_file: Ena datoteka
multiple_files: Več datotek
m2o_relationship: Več-na-ena povezava
o2m_relationship: Ena-na-več povezava
m2m_relationship: Več-na-več povezava
m2a_relationship: Več-na-karkoli povezava
invalid_item: Neveljaven zapis
next: Naslednje
field_name: Ime polja
translations: Prevodi
note: Opomba
enter_a_value: Vnesite vrednost ...
enter_a_placeholder: Vnesite nadomestni tekst ...
length: Dolžina
precision_scale: Točnost in razpon
readonly: Samo za branje
unique: Edinstveno
updated_on: Posodobljeno
updated_by: Posodobil
primary_key: Primarni ključ
foreign_key: Povezan ključ
finish_setup: Zaključi nastavitev
dismiss: Opusti
raw_value: Vnešena vrednost
edit_raw_value: Uredi vrednost
enter_raw_value: Vnesite vrednost ...
clear_value: Počisti vrednost
reset_to_default: Ponastavi na privzeto
undo_changes: Razveljavi spremembe
notifications: Obvestila
show_all_activity: Pokaži vse dejavnosti
page_not_found: Strani ni mogoče najti
page_not_found_body: Stran, ki jo iščete, ne obstaja.
confirm_revert: Potrdi vračanje
confirm_revert_body: To bo vrnilo zapis na izbrano stanje.
display: Prikaz
settings_update_success: Nastavitve posodobljene
title: Naslov
revision_delta_created: Ustvarjeno
revision_delta_created_externally: Ustvarjeno eksterno
revision_delta_updated: 'Eno polje urejeno | {count} polj urejenih'
revision_delta_deleted: Izbrisano
revision_delta_reverted: Povrnjeno
revision_delta_other: Revizija
revision_delta_by: '{date}, uporabnik {user}'
private_user: Zasebni uporabnik
revision_preview: Predogled revizije
updates_made: Narejeni popravki
leave_comment: Dodajte komentar ...
post_comment_success: Komentar oddan
item_create_success: Zapis ustvarjen | Zapisi ustvarjeni
item_update_success: Zapis urejen | Zapisi urejeni
item_delete_success: Zapis izbrisan | Zapisi izbrisani
this_collection: Ta zbirka
related_collection: Povezana zbirka
related_collections: Povezane zbirke
translations_collection: Zbirka prevodov
languages_collection: Zbirka jezikov
export_data: Izvozi podatke
format: Oblika
use_current_filters_settings: Uporabi trenutne filtre in nastavitve
export_collection: 'Izvozi "{collection}"'
last_page: Zadnja stran
last_access: Zadnji dostop
fill_template: Izpolni z vrednostjo obrazca
a_unique_table_name: Edinstveno ime tabele ...
a_unique_column_name: Edinstveno ime stolpca ...
enable_custom_values: Omogoči vrednosti po meri
submit: Pošlji
move_to_folder: Premakni v mapo
move: Premakni
system: Sistem
add_field_related: Dodaj polje v povezano zbirko
interface_label: Vmesnik
today: Danes
yesterday: Včeraj
delete_comment: Izbriši komentar
date-fns_date: PPP
date-fns_time: 'hh:mm:ss'
date-fns_time_no_seconds: 'hh:mm'
date-fns_date_short: 'd. M. YY'
date-fns_time_short: 'hh:mm'
date-fns_date_short_no_year: MMM d
month: Mesec
year: Leto
select_all: Izberi vse
months:
  january: Januar
  february: Februar
  march: Marec
  april: April
  may: Maj
  june: Junij
  july: Julij
  august: Avgust
  september: September
  october: Oktober
  november: November
  december: December
drag_mode: Vlečni način
cancel_crop: Prekini obrezovanje
original: Izvirnik
url: URL
import_label: Uvoz
file_details: Podatki o datoteki
dimensions: Mere
size: Velikost
created: Ustvarjeno
modified: Spremenjeno
checksum: Kontrolna vsota
owner: Lastnik
edited_by: Uredil/a
folder: Mapa
zoom: Povečaj
download: Prenesi
open: Odpri
open_in_new_window: Odpri v novem oknu
foreground_color: Barva vsebine
background_color: Barva ozadja
upload_from_device: Naloži iz naprave
choose_from_library: Naloži iz knjižnice
import_from_url: Naloži iz spletnega naslova
replace_from_device: Zamenjaj datoteko iz naprave
replace_from_library: Zamenjaj datoteko iz knjižnice
replace_from_url: Zamenjaj datoteko iz spletnega naslova
no_file_selected: Nobena datoteka ni izbrana
download_file: Prenesi datoteko
collection_key: Ključ zbirke
name: Ime
primary_key_field: Polje za primarni ključ
type: Tip
creating_new_collection: Kreiranje nove zbirke
created_by: Ustvaril
created_on: Ustvarjeno
creating_collection_info: Poimenujte zbirko in določite edinstveno ključno polje ...
creating_collection_system: Omogočite in preimenujte katerokoli od teh neobveznih polj.
auto_increment_integer: Števec
generated_uuid: Generiran UUID
manual_string: Ročno vnešen tekst
save_and_create_new: Shrani in ustvari novo
save_and_stay: Shrani in ostani
save_as_copy: Shrani kot kopijo
add_existing: Dodaj obstoječe
creating_items: Ustvarjanje zapisov
enable_create_button: Omogoči gumb za ustvarjanje
selecting_items: Izbiranje zapisov
enable_select_button: Omogoči gumb za izbor
comments: Komentarji
no_comments: Trenutno še ni komentarjev
click_to_expand: Pritisni za razširitev
select_item: Izberi zapis
no_items: Ni zapisov
search_items: Iskanje zapisov ...
disabled: Onemogočeno
information: Informacija
report_bug: Prijavi napako
request_feature: Prošnja za funkcijo
interface_not_found: 'Vmesnik "{interface}" ne obstaja.'
reset_interface: Ponastavi vmesnik
display_not_found: "Prikaz \"{display}\" ne obstaja.\n"
reset_display: Ponastavi prikaz
list-m2a: Gradnik (več-na-karkoli)
item_count: 'Ni zapisov | En zapis | Dva zapisa | Trije zapisi | Štirje zapisi | {count} zapisov'
no_items_copy: Ta zbirka še nima zapisov.
file_count: 'Ni datotek | Ena datoteka | Dve datoteki | Tri datoteke | Štiri datoteke | {count} datotek'
no_files_copy: Ni datotek.
user_count: 'Ni uporabnikov | En uporabnik | Dva uporabnika | Trije uporabniki | Štirje uporabniki | {count} uporabnikov'
no_users_copy: Ta vloga še nima uporabnikov.
webhooks_count: 'Ni prožilnikov | En prožilnik | Dva prožilnika | Trije prožilniki | Štirje prožilniki | {count} prožilnikov'
no_webhooks_copy: Prožilniki ne obstajajo.
all_items: Vsi zapisi
csv: CSV
no_collections: Ni zbirk
create_collection: Ustvari zbirko
no_collections_copy_admin: Ni zbirk. Pritisnite gumb spodaj, da usvarite prvo.
no_collections_copy: Ni zbirk. Kontaktirajte administratorja.
relationship_not_setup: Povezava ni pravilno nastavljenja
display_template_not_setup: Oblika prikaza ni nastavljena
collection_field_not_setup: Polje zbirke ni nastavljeno
select_a_collection: Izberite zbirko
active: Aktivno
users: Uporabniki
activity: Aktivnost
webhooks: Prožilci
field_width: Širina polja
add_filter: Dodaj filter
upper_limit: Zgornja meja ...
lower_limit: Spodnja meja ...
user_directory: Imenik uporabnikov
documentation: Dokumentacija
sidebar: Stranska vrstica
duration: Trajanje
charset: Nabor znakov
second: Sekunda
file_moved: Datoteka premaknjena
collection_created: Zbirka ustvarjena
modified_on: Spremenjeno dne
card_size: Velikost kartice
sort_field: Polje za razvrščanje
add_sort_field: Dodaj polje za razvrščanje
sort: Razvrsti
status: Stanje
remove: Odstrani
toggle_manual_sorting: Preklopi ročno razvrščanje
bookmark_doesnt_exist: Zaznamek ne obstaja
bookmark_doesnt_exist_copy: Zaznamek ne obstaja.
bookmark_doesnt_exist_cta: Nazaj na zbirko
select_an_item: Izberite zapis ...
edit: Uredi
enabled: Omogočeno
disable_tfa: Onemogoči 2FA
tfa_scan_code: Skenirajte kodo v vaši avtentikacijski aplikaciji za dokončanje nastavitev 2FA
enter_otp_to_disable_tfa: Vnesite enkratno geslo, da onemogočite 2FA
create_account: Ustvari račun
account_created_successfully: Račun uspešno ustvarjen
auto_fill: Samodejno zapolni
corresponding_field: Ustrezno polje
errors:
  COLLECTION_NOT_FOUND: "Zbirka ne obstaja"
  FIELD_NOT_FOUND: Polje ne obstaja
  FORBIDDEN: Prepovedano
  INVALID_CREDENTIALS: Napačno uporabniško ime ali geslo
  INVALID_OTP: Napačno geslo za enkratno uporabo
  INVALID_PAYLOAD: Napačen tovor
  INVALID_QUERY: Neveljavna poizvedba
  ITEM_LIMIT_REACHED: Meja zapisa dosežena
  ITEM_NOT_FOUND: Zapis ne obstaja
  ROUTE_NOT_FOUND: Ne obstaja
  RECORD_NOT_UNIQUE: Vrednost ni edinstvena (že obstaja)
  USER_SUSPENDED: Uporabnik suspendiran
  CONTAINS_NULL_VALUES: Polje vsebuje nične vrednosti
  UNKNOWN: Nepričakovana napaka
  UNPROCESSABLE_ENTITY: Obdelava nemogoča
  INTERNAL_SERVER_ERROR: Nepričakovana napaka
value_hashed: Vrednost varno zgoščena
bookmark_name: Ime zaznamka ...
create_bookmark: Ustvari zaznamek
edit_bookmark: Uredi zaznamek
bookmarks: Zaznamki
presets: Prednastavitve
unexpected_error: Nepričakovana napaka
unexpected_error_copy: Nepričakovana napaka. Prosimo, poskusite kasneje.
copy_details: Kopiraj podrobnosti
no_app_access: Nimate dostopa do aplikacije
no_app_access_copy: Ta uporabnik nima dostopa do administracijske aplikacije.
password_reset_sent: Poslali smo vam povezavo za ponastavitev gesla
password_reset_successful: Geslo ponastavljeno
back: Nazaj
editing_image: Urejanje slike
square: Kvadrat
free: Prosto
flip_horizontal: Zrcali vodoravno
flip_vertical: Zrcali navpično
aspect_ratio: Razmerje
rotate: Zavrti
all_users: Vsi uporabniki
delete_collection: Briši zbirko
update_collection_success: Zbirka posodobljena
delete_collection_success: Zbirka brisana
start_end_of_count_items: '{start}-{end} od {count} zapisov'
start_end_of_count_filtered_items: '{start}-{end} od {count} filtriranih zapisov'
one_item: '1 zapis'
one_filtered_item: '1 filtriran zapis'
delete_collection_are_you_sure: >-
  Ste prepričani, da želit brisati to zbirko? Obrisana bo zbirka in vsi zapisni v njej. Vračanje podatkov ne bo mogoče.
collections_shown: zbirk prikazanih
visible_collections: Vidne zbirke
hidden_collections: Skrite zbirke
show_hidden_collections: Pokaži skrite zbirke
hide_hidden_collections: Skrij skrite zbirke
unmanaged_collections: Nenastavljene zbirke
system_collections: Sistemske zbirke
placeholder: Opis pred vnosom
icon_left: Ikona levo
icon_right: Ikona desno
count_other_revisions: 'Še {count} revizij'
font: Pisava
sans_serif: Sans Serif
serif: Serif
monospace: Monospace
divider: Ločilo
color: Barva
circle: Krog
empty_item: Prazen element
log_in_with: 'Prijava z {provider}'
advanced_filter: Napredni filter
delete_advanced_filter: Izbriši filter
change_advanced_filter_operator: Spremeni operacijo
operators:
  eq: Enako
  neq: Ni enako
  lt: Manj kot
  gt: Večje kot
  lte: Manjše ali enako
  gte: Večje ali enako
  in: Je med
  nin: Ni med
  null: Je nična
  nnull: Ni nično
  contains: Vsebuje
  ncontains: Ne vsebuje
  starts_with: Začne se z
  nstarts_with: Ne začne se z
  ends_with: Se konča z
  nends_with: Se ne konča z
  between: Je med
  nbetween: Ni med
  empty: Je prazno
  nempty: Ni prazno
  all: Vsebuje naslednje ključe
  has: Vsebuje nekatere ključe
loading: Nalaganje ...
drop_to_upload: Spustite za prenos
item: Zapis
items: Zapisi
upload_file: Naloži datoteko
upload_file_indeterminate: Nalaganje datoteke ...
upload_file_success: Datoteka naložena
upload_files_indeterminate: 'Nalaganje datotek {done}/{total}'
upload_files_success: '{count} datotek naloženih'
upload_pending: Nalaganje v teku
drag_file_here: Povleci & spusti datoteko sem
click_to_browse: Klikni za brskanje
interface_options: Možnosti vmesnika
layout_options: Možnosti postavitve
rows: Vrstice
columns: Stolpci
collection_setup: Nastavitve zbirke
optional_system_fields: Neobvezna sistemska polja
value_unique: Vrednost mora biti edinstvena
all_activity: Vse aktivnosti
create_item: Ustvari zapis
display_template: Prikaži predlogo
language_display_template: Predloga prikaza jezika
translations_display_template: Predloga prikaza prevodov
n_items_selected: 'Noben zapis ni izbran | 1 zaois je izbran | {n} zapisov izbranih'
per_page: Na stran
all_files: Vse datoteke
my_files: Moje datoteke
recent_files: Nedavne datoteke
create_folder: Ustvari mapo
folder_name: Ime mape ...
add_file: Dodaj datoteko
replace_file: Zamenjaj datoteko
no_results: Ni rezultatov
no_results_copy: Ni rezultatov, spremenite ali počistite filtre.
clear_filters: Počisti filtre
saves_automatically: Avtomatsko shranjevanje
role: Vloga
rule: Pravilo
user: Uporabnik
no_presets: Ni prednastavitev
no_presets_copy: Nimate nobenih prednastavitev ali zaznamkov.
no_presets_cta: Dodaj prednastavitev
create: Ustvari
on_create: Pri ustvarjanju
on_update: Pri urejanju
read: Beri
update: Posodobi
select_fields: Izberite polja
format_text: Oblikuj tekst
bold: Krepko
toggle: Preklopi
icon_on: Prikaži ikono
icon_off: Skrij ikono
label: Oznaka
image_url: URL naslov slike
alt_text: Nadomestno besedilo
media: Medijska datoteka
width: Širina
height: Višina
source: Vir
url_placeholder: Vnesite URL ...
display_text: Prikaži besedilo
display_text_placeholder: Vnesite prikazno besedilo ...
tooltip: Namig
tooltip_placeholder: Vnesite namig ...
unlimited: Neomejeno
open_link_in: Odpri povezavo v
new_tab: Nov zavihek
current_tab: Trenutni zavihek
wysiwyg_options:
  aligncenter: Poravnaj na sredino
  alignjustify: Poravnaj robove
  alignleft: Poravnaj levo
  alignnone: Brez poravnave
  alignright: Poravnaj desno
  forecolor: Barva vsebine
  backcolor: Barva ozadja
  bold: Krepko
  italic: Ležeče
  underline: Podčrtano
  strikethrough: Prečrtano
  subscript: Podpisano
  superscript: Nadpisano
  codeblock: Koda
  blockquote: Navedek
  bullist: Seznam
  numlist: Oštevilčen seznam
  hr: Vodoravna črta
  link: Dodaj/uredi povezavo
  unlink: Odstrani povezavo
  media: Ustvari/uredi medijsko datoteko
  image: Ustvari/uredi sliko
  copy: Kopiraj
  cut: Izreži
  paste: Prilepi
  heading: Naslov
  h1: Naslov 1
  h2: Naslov 2
  h3: Naslov 3
  h4: Naslov 4
  h5: Naslov 5
  h6: Naslov 6
  fontselect: Izberi pisavo
  fontsizeselect: Izberi velikost pisave
  indent: Zamik
  outdent: Alineja
  undo: Razveljavi
  redo: Uveljavi
  remove: Odstrani
  removeformat: Odstrani oblikovanje
  selectall: Izberi vse
  table: Tabela
  visualaid: Pokaži nevidne elemente
  source_code: Uredi izvorno kodo
  fullscreen: Celozaslonski način
  directionality: Smer
dropdown: Izbirnik
choices: Možnosti
choices_option_configured_incorrectly: Možnosti nepravilno konfigurirane
deselect: Odstrani izbor
deselect_all: Odstrani vse izbire
other: Drugo ...
adding_user: Dodajanje uporabnika
unknown_user: Neznan uporabnik
creating_in: 'Ustvarjanje zapisa v {collection}'
editing_in: 'Urejanje zapisa v {collection}'
creating_unit: 'Ustvarjanje {unit}'
editing_unit: 'Urejanje {unit}'
editing_in_batch: 'Masovno urejanje {count} zapisov'
no_options_available: Ni opcij
settings_data_model: Podatkovni model
settings_permissions: Vloge in dovoljenja
settings_project: Nastavitve projekta
settings_webhooks: Prožilci
settings_presets: Prednastavitve in zaznamki
one_or_more_options_are_missing: Manjka ena ali več opcij
scope: Obseg
select: Izberite ...
layout: Postavitev
tree_view: Drevesni pogled
changes_are_permanent: Popravki so trajni
preset_name_placeholder: Služi kot privzeto, ko je prazno ...
preset_search_placeholder: Iskalna poizvedba ...
editing_preset: Urejanje prednastavitve
layout_preview: Predogled postavitve
layout_setup: Urejanje postavitve
unsaved_changes: Neshranjene spremembe
unsaved_changes_copy: Ste prepričani, da želite zapustiti to stran?
discard_changes: Zavrzi spremembe
keep_editing: Nadaljuj urejanje
page_help_collections_overview: '**Pregled zbirk** - Spisek vseh zbirk, do katerih imate dostop.'
page_help_collections_collection: >-
  **Brskaj zapise** - Pokaže vse {collection} zapise, do katerih imate dostop. Uredite postavitev, filter in razvrščanje za prilagojen pogled in shranite te nastavitve kot zaznamek za hiter dostop.
page_help_collections_item: >-
  **Podrobnosti zapisa** - Obrazec ta pregled in urejanje tega zapisa. Ta izbor tudi vsebuje zgodovino revizij in komentarje.
page_help_activity_collection: >-
  **Brskanje po aktivnostih* - Spisek dejavnosti vseh uporabnikov.
page_help_docs_global: >-
  **Pregled dokumentacije** - Dokumentacija, prilagojena temu projektu glede na trenutno verzijo.
page_help_files_collection: >-
  **Knjižnjica datotek**  - Prikaz vseh naloženih datotek . Uredite postavitev, filtre in razvrščanje za prilagojen pogled in shranite kot zaznamek za hiter dostop.
page_help_files_item: >-
  **Podrobnosti datoteke** - Obrazec za urejanje datoteke in njenih meta podatkov ter dostopa.
page_help_settings_project: "**Nastavitve projekta** - Globalne nastavitve projekta."
page_help_settings_datamodel_collections: >-
  **Podatkovni model: zbirke** - Spisek vse zbitk. Vključuje vidne, skrite in sistemske zbirke kot tudi neurejene tabele iz baze.
page_help_settings_datamodel_fields: >-
  **Podatkovni model: zbirka** - Obrazec za urejanje te zbirke in njenih polj.
page_help_settings_roles_collection: '**Brskanje vlog** - Spisek administracijskih, javnih in prilagojenih uporabniških vlog.'
page_help_settings_roles_item: "**Podrobnosti vloge** - Urejanje pravic vlog in drugih nastavitev."
page_help_settings_presets_collection: >-
  **Brskanje prednastavitev** - Prikaz vseh prednastavitev projekta, vključno z zaznamki uporabnika, vloge in globalno ter privzetih pogledov.
page_help_settings_presets_item: >-
  **Podrobnosti prednastavitev** - Obrazec za urejanje zaznamkov in prednastavitev zbirk.
page_help_settings_webhooks_collection: '**Brskanje prožilcev** - Prikaz vseh prožilcev (webhooks) projekta.'
page_help_settings_webhooks_item: '**Podrobnosti prožilca** - Obrazec za ustvarjanje in urejanje projektnih prožilcev.'
page_help_users_collection: '**Uporabniški imenik** - Spisek vseh uporabnikov projekta.'
page_help_users_item: >-
  ** Podrobnosti uporabnika ** - Urejanje podatkov o uporabnikih
activity_feed: Dnevnik dejavnosti
add_new: Dodaj novo
create_new: Ustvari novo
all: Vse
none: Nobeno
no_layout_collection_selected_yet: Nobena postavitev ali zbirka ni izbrana
batch_delete_confirm: >-
  Noben zapis ni izbran | Ste prepričani, da želite izbrisati ta zapis? | Ste prepričani, da želite izbrisati {count} zapisov?
cancel: Prekliči
collection: Zbirka
collections: Zbirke
singleton: En zapis
singleton_label: Obravnavaj kot en objekt
system_fields_locked: Sistemska polja so zaklenjena in se ne urejajo
fields:
  directus_activity:
    item: Primarni ključ zapisa
    action: Dejanje
    collection: Zbirka
    timestamp: Dejanje ob
    user: uporabnik
    comment: Komentar
    user_agent: Brskalnik
    ip: IP naslov
    revisions: Revizija
  directus_collections:
    collection: Zbirka
    icon: Ikona
    note: Opomba
    display_template: Prikaži predlogo
    hidden: Skrito
    singleton: En zapis
    translations: Prevodi imen zbirk
    archive_app_filter: Arhiviraj aplikacijski filter
    archive_value: Arhiviraj vrednost
    unarchive_value: Odarhiviraj vrednost
    sort_field: Polje za razvrščanje
    accountability: Sledenje aktivnosti in revizij
  directus_files:
    $thumbnail: Predogledna slika
    title: Naslov
    description: Opis
    tags: Značke
    location: Lokacija
    storage: Shramba
    filename_disk: Ime datoteke (disk)
    filename_download: Ime datoteke (prenos)
    metadata: Meta podatki
    type: Vrsta MIME
    filesize: Velikost datoteke
    modified_by: Spremenil(a)
    modified_on: Spremenjeno dne
    created_on: Ustvarjeno
    created_by: Ustvaril
    embed: Vstavi
    uploaded_by: Naložil(a)
    folder: Mapa
    width: Širina
    uploaded_on: Naloženo
    height: Višina
    charset: Nabor znakov
    duration: Trajanje
  directus_users:
    first_name: Ime
    last_name: Priimek
    email: E-pošta
    password: Geslo
    avatar: Avatar
    location: Lokacija
    title: Naslov
    description: Opis
    tags: Značke
    language: Jezik
    theme: Tema
    tfa_secret: Dvojno preverjanja pristnosti
    status: Stanje
    role: Vloga
    token: Žeton
    last_page: Zadnja stran
    last_access: Zadnji dostop
  directus_settings:
    project_name: Ime projekta
    project_url: Spletni naslov (URL) projekta
    project_color: Barva projekta
    project_logo: Logo projekta
    public_foreground: Barva teksta v javnem delu
    public_background: Barva ozadja v javnem delu
    public_note: Sporočilo v javnem delu
    auth_password_policy: Pravila gesel
    auth_login_attempts: Število poskusov prijave
    storage_asset_presets: Prednastavitve shrambe
    storage_asset_transform: Pretvorba elementa
    custom_css: CSS po meri
  directus_fields:
    collection: Ime zbirke
    icon: Ikona zbirke
    note: Opomba
    hidden: Skrito
    singleton: En zapis
    translation: Prevodi imen polj
    display_template: Predloga
  directus_roles:
    name: Ime vloge
    icon: Ikona vloge
    description: Opis
    app_access: Aplikacijski dostop
    admin_access: Administracijski dostop
    ip_access: IP dostop
    enforce_tfa: Obvezno 2FA
    users: Uporabniki v vlogi
    module_list: Krmarjenje po modulu
    collection_list: Krmarjenje po zbirki
field_options:
  directus_collections:
    track_activity_revisions: Sledi aktivnosti in revizije
    only_track_activity: Sledi samo aktivnosti
    do_not_track_anything: Ne sledi ničesar
no_fields_in_collection: 'Zbirka {collection} še nima polj'
do_nothing: Ne stori ničesar
generate_and_save_uuid: Ustvari in shrani UUID
save_current_user_id: Shrani ID uporabnika
save_current_user_role: Shrani vlogo uporabnika
save_current_datetime: Shrani datum in uro
block: Blokiraj
inline: V vrstici
comment: Komentar
relational_triggers: Povezani prožilci
referential_action_field_label_m2o: Ob brisanju v {collection} ...
referential_action_field_label_o2m: Pri deselektiranju iz {collection} ...
referential_action_no_action: Onemogoči brisanje
referential_action_cascade: Briši zapis v {collection} (kaskadno)
referential_action_set_null: Nuliraj polje {field}
referential_action_set_default: Nastavi {field} na privzeto vrednosti
choose_action: Izberi dejanje
continue_label: Nadaljuj
continue_as: >-
  {name} je trenutno prijavljen. Če prepoznate ta račun, pritisnite nadaljuj.
editing_role: 'Vloga {role}'
creating_webhook: Reiranje sprožilca
default_label: Privzeto
delete_label: Izbriši
delete_are_you_sure: >-
  Ta aktivnost je permanetna in se ne da povrniti. Ste prepričani, da želite nadaljevati?
delete_field_are_you_sure: >-
  Ste prepričani, da želite izbrisati polje "{field}"? To se ne da povrniti.
description: Opis
done: Opravljeno
duplicate: Dvojnik
email: E-pošta
embed: Vstavi
fallback_icon: Nadomestna ikona
field: Polje | Polja
file: Datoteka
file_library: Knjižnjica datotek
forgot_password: Pozabljeno geslo
hidden: Skrito
icon: Ikona
info: Informacije
normal: Običajno
success: Uspeh
warning: Opozorilo
danger: Nevarnost
junction_collection: Povezovalna zbirka
latency: Zakasnitev
login: Prijava
my_activity: Moja dejavnost
not_authenticated: Neprijavljeno
authenticated: Preverjena pristnost
options: Možnosti
otp: Enkratno geslo
password: Geslo
permissions: Dovoljenja
relationship: Povezava
reset: Ponastavi
reset_password: Ponastavi geslo
revisions: Revizija
revert: Povrni
save: Shrani
schema: Shema
search: Iskanje
select_existing: Izberi obstoječe
select_field_type: Izberi vrsto polja
select_interface: Izberi vmesnik
settings: Nastavitve
sign_in: Prijava
sign_out: Odjava
sign_out_confirm: Ste prepričani, da se želite izpisati?
something_went_wrong: Nekaj je šlo narobe.
sort_direction: Smer razvrščanja
sort_asc: Razvrsti naraščajoče
sort_desc: Razvrsti padajoče
template: Predloga
translation: Prevod
value: Vrednost
view_project: Poglej projekt
weeks: { }
report_error: Sporoči napako
interfaces:
  group-accordion:
    name: Harmonika
    description: Prikaži polja ali skupine kot segmente harmonike
    start: Začetek
    all_closed: Vse zaprto
    first_opened: Prvo odprto
    all_opened: Vse odprto
  presentation-links:
    presentation-links: Povezave
    links: Povezave
    description: Konfigurabilni navigacijski gumbi za dinamične povezave
    style: Slog
    primary: Glavni
    link: Povezave
    button: Gumbi
    error: Dejanja ni mogoče izvesti
  select-multiple-checkbox:
    checkboxes: Potrditvena polja
    description: Izberite med več opcijami s potrditvenimi polji
    allow_other: Dovoli drugo
    show_more: 'Pokaži še {count}'
    items_shown: zapisov prikazanih
  select-multiple-checkbox-tree:
    name: Potrditvena polja (drevo)
    description: Izberite med več opcijami s potrditvenimi polji
    value_combining: Kombinirana vrednost
    value_combining_note: Nadzira, kater vrednost se shrani pri podizborih.
  input-code:
    code: Koda
    description: Piši ali deli košček kode
    line_number: Vrstica številka
    placeholder: Tukaj vnesite kodo ...
  system-collection:
    collection: Zbirka
    description: Izberite med obstoječimi zbirkami
    include_system_collections: Vključi sistemske zbirke
  system-collections:
    collections: Zbirke
    description: Izberite med obstoječimi zbirkami
    include_system_collections: Vključi sistemske zbirke
  select-color:
    color: Barva
    description: Vnesi ali izberi barvo
    placeholder: Izberite barvo ...
    preset_colors: Prednastavljene barve
    preset_colors_add_label: Dodaj novo barvo ...
    name_placeholder: Vnesi naziv barve ...
  datetime:
    datetime: Datum in ura
    description: Vnesi datume in ure
    include_seconds: Vključi sekunde
    set_to_now: Nastavi na trenutni čas
    use_24: Uporabi 24-urno obliko
  system-display-template:
    display-template: Prikaži predlogo
    description: Mešano statični tekst in dinamične vrednosti polja
    collection_field: Polje zbirke
    collection_field_not_setup: Polje zbirke ni nastavljeno
    select_a_collection: Izberite zbirko
  presentation-divider:
    divider: Ločilo
    description: Oznaka in delilnik polj v odseke
    title_placeholder: Vnesite naslov ...
    inline_title: Naslov v vrstici
    inline_title_label: Pokaži naslov v vrsti
    margin_top: Zgornji rob
    margin_top_label: Povečaj zgornji rob
  select-dropdown:
    description: Izberi vrednost iz možnosti
    choices_placeholder: Dodaj novo opcijo
    allow_other: Dovoli drugo
    allow_other_label: Dovoli druge vrednosti
    allow_none: Ne dovoli nič
    allow_none_label: Ne dovoli izbora
    choices_name_placeholder: Vnesi ime ...
    choices_value_placeholder: Vnesite vrednost ...
  select-multiple-dropdown:
    select-multiple-dropdown: Izbirnik (večkratni)
    description: Izberite več vrednosti iz izbirnika
  file:
    file: Datoteka
    description: Izberi ali naloži datoteko
  files:
    files: Datoteke
    description: Izberi ali naloži več datotek
  input-hash:
    hash: Hash
    description: Vnesi vrednost za hashiranje
    masked: Maskirano
    masked_label: Skrij dejanske vrednosti
  select-icon:
    icon: Ikona
    description: Izberi ikono iz izbirnika
    search_for_icon: Iskanje ikone ...
  file-image:
    image: Slika
    description: Izberi ali naloži sliko
  system-interface:
    interface: Vmesnik
    description: Izberi obstoječ vmesnik
    placeholder: Izberi vmesnik ...
  system-interface-options:
    interface-options: Možnosti vmesnika
    description: Modalno okno za izbor opcij vmesnika
  list-m2m:
    many-to-many: Mnogo na mnogo
    description: Izberi več povezanih zapisov
  select-dropdown-m2o:
    many-to-one: Mnogo na ena
    description: Izberi en povezan zapis
    display_template: Prikaži predlogo
  input-rich-text-md:
    markdown: Markdown
    description: Vnos in predogled markdown-a
    customSyntax: Bloki po meri
    customSyntax_label: Dodaj posebno vrsto sintakse
    customSyntax_add: Dodaj prilagojeno sintakso
    box: Blok / v vrstici
    imageToken: Žeton slike
    imageToken_label: Kateri statični žeton se naj doda k sliki
  presentation-notice:
    notice: Obvestilo
    description: Pokaži kratko obvestilo
    text: Tukaj vnesite vsebino obvestila ...
  list-o2m:
    one-to-many: En na mnogo
    description: Izberite več povezanih zapisov
    no_collection: Zbirke ni mogoče najti
  system-folder:
    folder: Mapa
    description: Izberi mapo
    field_hint: Naloži novo datoteko v izbrano mapo. Ne vpliva na obstoječe izbrane datoteke.
    root_name: Korenska mapa knjižnjice
    system_default: Sistemske privzete vrednosti
  select-radio:
    radio-buttons: Radijski gumbi
    description: Izberite eno od opcij
  list:
    repeater: Ponavljalnik
    description: Ustvarite več zapisov enake strukture
    edit_fields: Uredi polja
    add_label: 'Oznaka za "Ustvari novo"'
    field_name_placeholder: Vnesite ime polja ...
    field_note_placeholder: Vnesite opis polja ...
  slider:
    slider: Drsnik
    description: Z drsnikom izberite vrednost
    always_show_value: Vedno pokaži vrednost
  tags:
    tags: Značke
    description: Izberi ali dodaj značke
    whitespace: Presledek
    hyphen: Zamenjaj z vezajem
    underscore: Zamenjaj s podčrtajem
    remove: Odstrani razmak
    capitalization: Velike začetnice
    uppercase: Zamenjaj v velike črke
    lowercase: Zamenje v majhne črke
    auto_formatter: Uporabi avtomatsko oblikovanje naslova
    alphabetize: Po abecedi
    alphabetize_label: Vedno uredi po abecedi
    add_tags: Dodaj značke ...
  input:
    input: Vnos
    description: Ročno vnesite vrednost
    trim: Obreži
    trim_label: Obreži začetek in konec
    mask: Maskirano
    mask_label: Skrij dejansko vrednost
    clear: Počiščena vrednost
    clear_label: Shrani kot prazen tekst
    minimum_value: Najmanjša vrednost
    maximum_value: Največja vrednost
    step_interval: Korak
    slug: Primerno-za-url
    slug_label: Pretvori vrednost v uporabno za URL
  input-multiline:
    textarea: Besedilo
    description: Vnesite več vrstic teksta
  boolean:
    toggle: Preklopi
    description: Preklopi
    label_placeholder: Vnesite oznako ...
    label_default: Omogočeno
  translations:
    display_template: Prikaži predlogo
    no_collection: Ni zbirke
  list-o2m-tree-view:
    description: Drevesni pogled za rekurzivne ena-na-več zapise
    recursive_only: Drevesni pogled deluje samo na rekurzivnih povezavah.
  user:
    user: Uporabnik
    description: Izberite obstoječega uporabnika
    select_mode: Izberi način
    modes:
      auto: Samodejno
      dropdown: Izbirnik
      modal: Modalno
  input-rich-text-html:
    wysiwyg: WYSIWYG
    description: Bogat tekstualni urejevalnik za HTML vsebino
    toolbar: Orodna vrstica
    custom_formats: Prilagojene oblike
    options_override: Preglasitev opcij
  input-autocomplete-api:
    input-autocomplete-api: Autocomplete Input (API)
    description: Iskalnik za zunanje API vrednosti.
    results_path: Rezultati
    value_path: Vrednosti
    trigger: Sprožilec
    rate: Oceni
<<<<<<< HEAD
  group-raw:
    name: Dejanske vrednosti
    description: Pokaži polja kot običajna.
=======
  group-standard:
    name: Standardna skupina
    description: Pokaži polja kot običajna z opcijskim skupinskim naslovom.
    show_header: Pokaži naslov skupine
    header_icon: Ikona glave
    header_color: Barva glave
>>>>>>> 9d87296a
displays:
  boolean:
    boolean: Boolean
    description: Pokaži prižgano / ugasnjeno stanje
    label_on: Oznaka prikazana
    label_on_placeholder: Vnesite tekst za oznako prižgano/1/da ...
    label_off: Oznaka ugasnjeno
    label_off_placeholder: Vnesite tekst za oznako ugasnjeno/0/ne ...
    icon_on: Prikaži ikono
    icon_off: Skrij ikono
    color_on: Barva da
    color_off: Barva ne
  collection:
    collection: Zbirka
    description: Prikaži zbirko
    icon_label: Prikaži ikono zbirke
  color:
    color: Barva
    description: Prikaži barvno piko
    default_color: Privzeta barva
  datetime:
    datetime: Datum in ura
    description: Prikaži relativni čas
    format: Oblika
    format_note: >-
      Prilagojena oblika sprejema __[Date Field Symbol Table](https://www.unicode.org/reports/tr35/tr35-dates.html#Date_Field_Symbol_Table)__
    long: Dolgo
    short: Kratko
    relative: Relativno
    relative_label: 'Pokaži relativni čas, recimo pred 5 minutami'
  file:
    file: Datoteka
    description: Prikaži datoteke
  filesize:
    filesize: Velikost datoteke
    description: Prikaži velikost datoteke
  formatted-value:
    formatted-value: Oblikovana vrednost
    description: Prikaži oblikovano verzijo teksta
    format_title: Oblikuj naslov
    format_title_label: Avtomatska velikost črk
    bold_label: Uporabi krepke črke
  formatted-json-value:
    formatted-json-value: Oblikovana JSON vrednost
    description: Prikaži oblikovano verzijo objekta
  icon:
    icon: Ikona
    description: Prikaži ikono
    filled: Zapolnjeno
    filled_label: Uporabi zapolnjeno varianto
  image:
    image: Slika
    description: Pokaži majhen predogled
    circle: Krog
    circle_label: Prikaži v krogu
  labels:
    labels: Oznake
    description: Prikaži eno ali spisek oznak
    default_foreground: Privzeta barva vsebine/teksta
    default_background: Privzeta barva ozadja
    format_label: Oblikuj vse oznake
    show_as_dot: Prikaži kot piko
    choices_value_placeholder: Vnesite vrednost ...
    choices_text_placeholder: Vnesite tekst ...
  mime-type:
    mime-type: Vrsta MIME
    description: Pokaži MIME tip datoteke
    extension_only: Samo vrsta
    extension_only_label: Pokaži samo končnico
  rating:
    rating: Ocena
    description: Prikaži število kot zvezdice relativno glede na največjo vrednost
    simple: Preprosto
    simple_label: Pokaži zvezdice v enostavni obliki
  raw:
    raw: Vnešena vrednost
  related-values:
    related-values: Povezane vrednosti
    description: Pokaži povezane vrednosti
  user:
    user: Uporabnik
    description: Prikaži uporabnika
    avatar: Avatar
    name: Ime
    both: Oboje
    circle_label: Pokaži uporabnika v krogu
layouts:
  cards:
    cards: Kartice
    image_source: Vir slike
    image_fit: Prileganje slike
    crop: Obrezovanje
    contain: Vsebuje
    title: Naslov
    subtitle: Podnaslov
  tabular:
    tabular: Tabela
    fields: Polja
    spacing: Razmik
    comfortable: Udobno
    compact: Zgoščeno
    cozy: Udobno
  calendar:
    calendar: Koledar
    start_date_field: Polje začetnega datuma
    end_date_field: Polje končnega datuma<|MERGE_RESOLUTION|>--- conflicted
+++ resolved
@@ -1109,18 +1109,12 @@
     value_path: Vrednosti
     trigger: Sprožilec
     rate: Oceni
-<<<<<<< HEAD
-  group-raw:
-    name: Dejanske vrednosti
-    description: Pokaži polja kot običajna.
-=======
   group-standard:
     name: Standardna skupina
     description: Pokaži polja kot običajna z opcijskim skupinskim naslovom.
     show_header: Pokaži naslov skupine
     header_icon: Ikona glave
     header_color: Barva glave
->>>>>>> 9d87296a
 displays:
   boolean:
     boolean: Boolean
